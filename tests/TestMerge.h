--- conflicted
+++ resolved
@@ -65,15 +65,6 @@
     Database* createTestDatabase();
     Database* createTestDatabaseStructureClone(Database* source, int entryFlags, int groupFlags);
     void testResolveConflictTemplate(int mergeMode, std::function<void(Database*, const QMap<const char*, QDateTime>&)> verification);
-<<<<<<< HEAD
-    void testDeletionConflictTemplate(int mergeMode, std::function<void(Database*, const QMap<QString, Uuid>&)> verification);
-    static void assertDeletionNewerOnly(Database* db, const QMap<QString, Uuid>& identifiers);
-    static void assertDeletionLocalOnly(Database* db, const QMap<QString, Uuid>& identifiers);
-    static void assertUpdateMergedEntry1(Entry* entry, const QMap<const char*, QDateTime>& timestamps);
-    static void assertUpdateReappliedEntry2(Entry* entry, const QMap<const char*, QDateTime>& timestamps);
-    static void assertUpdateReappliedEntry1(Entry* entry, const QMap<const char*, QDateTime>& timestamps);
-    static void assertUpdateMergedEntry2(Entry* entry, const QMap<const char*, QDateTime>& timestamps);
-=======
     void testDeletionConflictTemplate(int mergeMode, std::function<void(Database*, const QMap<QString, QUuid>&)> verification);
     static void assertDeletionNewerOnly(Database *db, const QMap<QString, QUuid> &identifiers);
     static void assertDeletionLocalOnly(Database *db, const QMap<QString, QUuid> &identifiers);
@@ -82,7 +73,6 @@
     static void assertUpdateReappliedEntry1(Entry *entry, const QMap<const char*, QDateTime> &timestamps);
     static void assertUpdateMergedEntry2(Entry *entry, const QMap<const char *, QDateTime> &timestamps);
 
->>>>>>> 6d9e6736
 };
 
 #endif // KEEPASSX_TESTMERGE_H