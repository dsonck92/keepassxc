/*
 *  Copyright (C) 2018 KeePassXC Team <team@keepassxc.org>
 *
 *  This program is free software: you can redistribute it and/or modify
 *  it under the terms of the GNU General Public License as published by
 *  the Free Software Foundation, either version 2 or (at your option)
 *  version 3 of the License.
 *
 *  This program is distributed in the hope that it will be useful,
 *  but WITHOUT ANY WARRANTY; without even the implied warranty of
 *  MERCHANTABILITY or FITNESS FOR A PARTICULAR PURPOSE.  See the
 *  GNU General Public License for more details.
 *
 *  You should have received a copy of the GNU General Public License
 *  along with this program.  If not, see <http://www.gnu.org/licenses/>.
 */

#include "TestKeePass2Format.h"
#include "TestGlobal.h"
#include "stub/TestClock.h"

#include "core/Metadata.h"
#include "crypto/Crypto.h"
#include "format/KdbxXmlReader.h"
#include "keys/PasswordKey.h"

#include "FailDevice.h"
#include "config-keepassx-tests.h"

void TestKeePass2Format::initTestCase()
{
    QVERIFY(Crypto::init());

    // read raw XML database
    bool hasError;
    QString errorString;
    m_xmlDb.reset(readXml(QString(KEEPASSX_TEST_DATA_DIR).append("/NewDatabase.xml"), true, hasError, errorString));
    if (hasError) {
        QFAIL(qPrintable(QString("Error while reading XML: ").append(errorString)));
    }
    QVERIFY(m_xmlDb.data());

    // construct and write KDBX to buffer
    CompositeKey key;
    key.addKey(PasswordKey("test"));

    m_kdbxSourceDb.reset(new Database());
    m_kdbxSourceDb->setKey(key);
    m_kdbxSourceDb->metadata()->setName("TESTDB");
    Group* group = m_kdbxSourceDb->rootGroup();
    group->setUuid(QUuid::createUuid());
    group->setNotes("I'm a note!");
    auto entry = new Entry();
    entry->setPassword(QString::fromUtf8("\xc3\xa4\xa3\xb6\xc3\xbc\xe9\x9b\xbb\xe7\xb4\x85"));
    entry->setUuid(QUuid::createUuid());
    entry->attributes()->set("test", "protectedTest", true);
    QVERIFY(entry->attributes()->isProtected("test"));
    entry->attachments()->set("myattach.txt", QByteArray("this is an attachment"));
    entry->attachments()->set("aaa.txt", QByteArray("also an attachment"));
    entry->setGroup(group);
    auto groupNew = new Group();
    groupNew->setUuid(QUuid::createUuid());
    groupNew->setName("TESTGROUP");
    groupNew->setNotes("I'm a sub group note!");
    groupNew->setParent(group);

    m_kdbxTargetBuffer.open(QBuffer::ReadWrite);
    writeKdbx(&m_kdbxTargetBuffer, m_kdbxSourceDb.data(), hasError, errorString);
    if (hasError) {
        QFAIL(qPrintable(QString("Error while writing database: ").append(errorString)));
    }

    // call sub class init method
    initTestCaseImpl();
}

void TestKeePass2Format::testXmlMetadata()
{
    QCOMPARE(m_xmlDb->metadata()->generator(), QString("KeePass"));
    QCOMPARE(m_xmlDb->metadata()->name(), QString("ANAME"));
    QCOMPARE(m_xmlDb->metadata()->nameChanged(), TestClock::datetimeUtc(2010, 8, 8, 17, 24, 53));
    QCOMPARE(m_xmlDb->metadata()->description(), QString("ADESC"));
    QCOMPARE(m_xmlDb->metadata()->descriptionChanged(), TestClock::datetimeUtc(2010, 8, 8, 17, 27, 12));
    QCOMPARE(m_xmlDb->metadata()->defaultUserName(), QString("DEFUSERNAME"));
    QCOMPARE(m_xmlDb->metadata()->defaultUserNameChanged(), TestClock::datetimeUtc(2010, 8, 8, 17, 27, 45));
    QCOMPARE(m_xmlDb->metadata()->maintenanceHistoryDays(), 127);
    QCOMPARE(m_xmlDb->metadata()->color(), QColor(0xff, 0xef, 0x00));
    QCOMPARE(m_xmlDb->metadata()->masterKeyChanged(), TestClock::datetimeUtc(2012, 4, 5, 17, 9, 34));
    QCOMPARE(m_xmlDb->metadata()->masterKeyChangeRec(), 101);
    QCOMPARE(m_xmlDb->metadata()->masterKeyChangeForce(), -1);
    QCOMPARE(m_xmlDb->metadata()->protectTitle(), false);
    QCOMPARE(m_xmlDb->metadata()->protectUsername(), true);
    QCOMPARE(m_xmlDb->metadata()->protectPassword(), false);
    QCOMPARE(m_xmlDb->metadata()->protectUrl(), true);
    QCOMPARE(m_xmlDb->metadata()->protectNotes(), false);
    QCOMPARE(m_xmlDb->metadata()->recycleBinEnabled(), true);
    QVERIFY(m_xmlDb->metadata()->recycleBin() != nullptr);
    QCOMPARE(m_xmlDb->metadata()->recycleBin()->name(), QString("Recycle Bin"));
    QCOMPARE(m_xmlDb->metadata()->recycleBinChanged(), TestClock::datetimeUtc(2010, 8, 25, 16, 12, 57));
    QVERIFY(m_xmlDb->metadata()->entryTemplatesGroup() == nullptr);
    QCOMPARE(m_xmlDb->metadata()->entryTemplatesGroupChanged(), TestClock::datetimeUtc(2010, 8, 8, 17, 24, 19));
    QVERIFY(m_xmlDb->metadata()->lastSelectedGroup() != nullptr);
    QCOMPARE(m_xmlDb->metadata()->lastSelectedGroup()->name(), QString("NewDatabase"));
    QVERIFY(m_xmlDb->metadata()->lastTopVisibleGroup() == m_xmlDb->metadata()->lastSelectedGroup());
    QCOMPARE(m_xmlDb->metadata()->historyMaxItems(), -1);
    QCOMPARE(m_xmlDb->metadata()->historyMaxSize(), 5242880);
}

void TestKeePass2Format::testXmlCustomIcons()
{
    QCOMPARE(m_xmlDb->metadata()->customIcons().size(), 1);
    QUuid uuid = QUuid::fromRfc4122(QByteArray::fromBase64("++vyI+daLk6omox4a6kQGA=="));
    QVERIFY(m_xmlDb->metadata()->customIcons().contains(uuid));
    QImage icon = m_xmlDb->metadata()->customIcon(uuid);
    QCOMPARE(icon.width(), 16);
    QCOMPARE(icon.height(), 16);

    for (int x = 0; x < 16; x++) {
        for (int y = 0; y < 16; y++) {
            QRgb rgb = icon.pixel(x, y);
            QCOMPARE(qRed(rgb), 128);
            QCOMPARE(qGreen(rgb), 0);
            QCOMPARE(qBlue(rgb), 128);
        }
    }
}

void TestKeePass2Format::testXmlGroupRoot()
{
    const Group* group = m_xmlDb->rootGroup();
    QVERIFY(group);
    QCOMPARE(group->uuid(), QUuid::fromRfc4122(QByteArray::fromBase64("lmU+9n0aeESKZvcEze+bRg==")));
    QCOMPARE(group->name(), QString("NewDatabase"));
    QCOMPARE(group->notes(), QString(""));
    QCOMPARE(group->iconNumber(), 49);
    QCOMPARE(group->iconUuid(), QUuid());
    QVERIFY(group->isExpanded());
    TimeInfo ti = group->timeInfo();
    QCOMPARE(ti.lastModificationTime(), TestClock::datetimeUtc(2010, 8, 8, 17, 24, 27));
    QCOMPARE(ti.creationTime(), TestClock::datetimeUtc(2010, 8, 7, 17, 24, 27));
    QCOMPARE(ti.lastAccessTime(), TestClock::datetimeUtc(2010, 8, 9, 9, 9, 44));
    QCOMPARE(ti.expiryTime(), TestClock::datetimeUtc(2010, 8, 8, 17, 24, 17));
    QVERIFY(!ti.expires());
    QCOMPARE(ti.usageCount(), 52);
    QCOMPARE(ti.locationChanged(), TestClock::datetimeUtc(2010, 8, 8, 17, 24, 27));
    QCOMPARE(group->defaultAutoTypeSequence(), QString(""));
    QCOMPARE(group->autoTypeEnabled(), Group::Inherit);
    QCOMPARE(group->searchingEnabled(), Group::Inherit);
    QCOMPARE(group->lastTopVisibleEntry()->uuid(), QUuid::fromRfc4122(QByteArray::fromBase64("+wSUOv6qf0OzW8/ZHAs2sA==")));
    QCOMPARE(group->children().size(), 3);
    QVERIFY(m_xmlDb->metadata()->recycleBin() == m_xmlDb->rootGroup()->children().at(2));

    QCOMPARE(group->entries().size(), 2);
}

void TestKeePass2Format::testXmlGroup1()
{
    const Group* group = m_xmlDb->rootGroup()->children().at(0);

    QCOMPARE(group->uuid(), QUuid::fromRfc4122(QByteArray::fromBase64("AaUYVdXsI02h4T1RiAlgtg==")));
    QCOMPARE(group->name(), QString("General"));
    QCOMPARE(group->notes(), QString("Group Notez"));
    QCOMPARE(group->iconNumber(), 48);
    QCOMPARE(group->iconUuid(), QUuid());
    QCOMPARE(group->isExpanded(), true);
    QCOMPARE(group->defaultAutoTypeSequence(), QString("{Password}{ENTER}"));
    QCOMPARE(group->autoTypeEnabled(), Group::Enable);
    QCOMPARE(group->searchingEnabled(), Group::Disable);
    QVERIFY(!group->lastTopVisibleEntry());
}

void TestKeePass2Format::testXmlGroup2()
{
    const Group* group = m_xmlDb->rootGroup()->children().at(1);

    QCOMPARE(group->uuid(), QUuid::fromRfc4122(QByteArray::fromBase64("1h4NtL5DK0yVyvaEnN//4A==")));
    QCOMPARE(group->name(), QString("Windows"));
    QCOMPARE(group->isExpanded(), false);

    QCOMPARE(group->children().size(), 1);
    const Group* child = group->children().first();

    QCOMPARE(child->uuid(), QUuid::fromRfc4122(QByteArray::fromBase64("HoYE/BjLfUSW257pCHJ/eA==")));
    QCOMPARE(child->name(), QString("Subsub"));
    QCOMPARE(child->entries().size(), 1);

    const Entry* entry = child->entries().first();
    QCOMPARE(entry->uuid(), QUuid::fromRfc4122(QByteArray::fromBase64("GZpdQvGXOU2kaKRL/IVAGg==")));
    QCOMPARE(entry->title(), QString("Subsub Entry"));
}

void TestKeePass2Format::testXmlEntry1()
{
    const Entry* entry = m_xmlDb->rootGroup()->entries().at(0);

    QCOMPARE(entry->uuid(), QUuid::fromRfc4122(QByteArray::fromBase64("+wSUOv6qf0OzW8/ZHAs2sA==")));
    QCOMPARE(entry->historyItems().size(), 2);
    QCOMPARE(entry->iconNumber(), 0);
    QCOMPARE(entry->iconUuid(), QUuid());
    QVERIFY(!entry->foregroundColor().isValid());
    QVERIFY(!entry->backgroundColor().isValid());
    QCOMPARE(entry->overrideUrl(), QString(""));
    QCOMPARE(entry->tags(), QString("a b c"));

    const TimeInfo ti = entry->timeInfo();
    QCOMPARE(ti.lastModificationTime(), TestClock::datetimeUtc(2010, 8, 25, 16, 19, 25));
    QCOMPARE(ti.creationTime(), TestClock::datetimeUtc(2010, 8, 25, 16, 13, 54));
    QCOMPARE(ti.lastAccessTime(), TestClock::datetimeUtc(2010, 8, 25, 16, 19, 25));
    QCOMPARE(ti.expiryTime(), TestClock::datetimeUtc(2010, 8, 25, 16, 12, 57));
    QVERIFY(!ti.expires());
    QCOMPARE(ti.usageCount(), 8);
    QCOMPARE(ti.locationChanged(), TestClock::datetimeUtc(2010, 8, 25, 16, 13, 54));

    QList<QString> attrs = entry->attributes()->keys();
    QCOMPARE(entry->attributes()->value("Notes"), QString("Notes"));
    QVERIFY(!entry->attributes()->isProtected("Notes"));
    QVERIFY(attrs.removeOne("Notes"));
    QCOMPARE(entry->attributes()->value("Password"), QString("Password"));
    QVERIFY(!entry->attributes()->isProtected("Password"));
    QVERIFY(attrs.removeOne("Password"));
    QCOMPARE(entry->attributes()->value("Title"), QString("Sample Entry 1"));
    QVERIFY(!entry->attributes()->isProtected("Title"));
    QVERIFY(attrs.removeOne("Title"));
    QCOMPARE(entry->attributes()->value("URL"), QString(""));
    QVERIFY(entry->attributes()->isProtected("URL"));
    QVERIFY(attrs.removeOne("URL"));
    QCOMPARE(entry->attributes()->value("UserName"), QString("User Name"));
    QVERIFY(entry->attributes()->isProtected("UserName"));
    QVERIFY(attrs.removeOne("UserName"));
    QVERIFY(attrs.isEmpty());

    QCOMPARE(entry->title(), entry->attributes()->value("Title"));
    QCOMPARE(entry->url(), entry->attributes()->value("URL"));
    QCOMPARE(entry->username(), entry->attributes()->value("UserName"));
    QCOMPARE(entry->password(), entry->attributes()->value("Password"));
    QCOMPARE(entry->notes(), entry->attributes()->value("Notes"));

    QCOMPARE(entry->attachments()->keys().size(), 1);
    QCOMPARE(entry->attachments()->value("myattach.txt"), QByteArray("abcdefghijk"));
    QCOMPARE(entry->historyItems().at(0)->attachments()->keys().size(), 1);
    QCOMPARE(entry->historyItems().at(0)->attachments()->value("myattach.txt"), QByteArray("0123456789"));
    QCOMPARE(entry->historyItems().at(1)->attachments()->keys().size(), 1);
    QCOMPARE(entry->historyItems().at(1)->attachments()->value("myattach.txt"), QByteArray("abcdefghijk"));

    QCOMPARE(entry->autoTypeEnabled(), false);
    QCOMPARE(entry->autoTypeObfuscation(), 0);
    QCOMPARE(entry->defaultAutoTypeSequence(), QString(""));
    QCOMPARE(entry->autoTypeAssociations()->size(), 1);
    const AutoTypeAssociations::Association assoc1 = entry->autoTypeAssociations()->get(0);
    QCOMPARE(assoc1.window, QString("Target Window"));
    QCOMPARE(assoc1.sequence, QString(""));
}

void TestKeePass2Format::testXmlEntry2()
{
    const Entry* entry = m_xmlDb->rootGroup()->entries().at(1);

    QCOMPARE(entry->uuid(), QUuid::fromRfc4122(QByteArray::fromBase64("4jbADG37hkiLh2O0qUdaOQ==")));
    QCOMPARE(entry->iconNumber(), 0);
    QCOMPARE(entry->iconUuid(), QUuid::fromRfc4122(QByteArray::fromBase64("++vyI+daLk6omox4a6kQGA==")));
    // TODO: test entry->icon()
    QCOMPARE(entry->foregroundColor(), QColor(255, 0, 0));
    QCOMPARE(entry->backgroundColor(), QColor(255, 255, 0));
    QCOMPARE(entry->overrideUrl(), QString("http://override.net/"));
    QCOMPARE(entry->tags(), QString(""));

    const TimeInfo ti = entry->timeInfo();
    QCOMPARE(ti.usageCount(), 7);

    QList<QString> attrs = entry->attributes()->keys();
    QCOMPARE(entry->attributes()->value("CustomString"), QString("isavalue"));
    QVERIFY(attrs.removeOne("CustomString"));
    QCOMPARE(entry->attributes()->value("Notes"), QString(""));
    QVERIFY(attrs.removeOne("Notes"));
    QCOMPARE(entry->attributes()->value("Password"), QString("Jer60Hz8o9XHvxBGcRqT"));
    QVERIFY(attrs.removeOne("Password"));
    QCOMPARE(entry->attributes()->value("Protected String"), QString("y")); // TODO: should have a protection attribute
    QVERIFY(attrs.removeOne("Protected String"));
    QCOMPARE(entry->attributes()->value("Title"), QString("Sample Entry 2"));
    QVERIFY(attrs.removeOne("Title"));
    QCOMPARE(entry->attributes()->value("URL"), QString("http://www.keepassx.org/"));
    QVERIFY(attrs.removeOne("URL"));
    QCOMPARE(entry->attributes()->value("UserName"), QString("notDEFUSERNAME"));
    QVERIFY(attrs.removeOne("UserName"));
    QVERIFY(attrs.isEmpty());

    QCOMPARE(entry->attachments()->keys().size(), 1);
    QCOMPARE(QString::fromLatin1(entry->attachments()->value("myattach.txt")), QString("abcdefghijk"));

    QCOMPARE(entry->autoTypeEnabled(), true);
    QCOMPARE(entry->autoTypeObfuscation(), 1);
    QCOMPARE(entry->defaultAutoTypeSequence(), QString("{USERNAME}{TAB}{PASSWORD}{ENTER}"));
    QCOMPARE(entry->autoTypeAssociations()->size(), 2);
    const AutoTypeAssociations::Association assoc1 = entry->autoTypeAssociations()->get(0);
    QCOMPARE(assoc1.window, QString("Target Window"));
    QCOMPARE(assoc1.sequence, QString("{Title}{UserName}"));
    const AutoTypeAssociations::Association assoc2 = entry->autoTypeAssociations()->get(1);
    QCOMPARE(assoc2.window, QString("Target Window 2"));
    QCOMPARE(assoc2.sequence, QString("{Title}{UserName} test"));
}

void TestKeePass2Format::testXmlEntryHistory()
{
    const Entry* entryMain = m_xmlDb->rootGroup()->entries().at(0);
    QCOMPARE(entryMain->historyItems().size(), 2);

    {
        const Entry* entry = entryMain->historyItems().at(0);
        QCOMPARE(entry->uuid(), entryMain->uuid());
        QVERIFY(!entry->parent());
        QCOMPARE(entry->timeInfo().lastModificationTime(), TestClock::datetimeUtc(2010, 8, 25, 16, 13, 54));
        QCOMPARE(entry->timeInfo().usageCount(), 3);
        QCOMPARE(entry->title(), QString("Sample Entry"));
        QCOMPARE(entry->url(), QString("http://www.somesite.com/"));
    }

    {
        const Entry* entry = entryMain->historyItems().at(1);
        QCOMPARE(entry->uuid(), entryMain->uuid());
        QVERIFY(!entry->parent());
        QCOMPARE(entry->timeInfo().lastModificationTime(), TestClock::datetimeUtc(2010, 8, 25, 16, 15, 43));
        QCOMPARE(entry->timeInfo().usageCount(), 7);
        QCOMPARE(entry->title(), QString("Sample Entry 1"));
        QCOMPARE(entry->url(), QString("http://www.somesite.com/"));
    }
}

void TestKeePass2Format::testXmlDeletedObjects()
{
    QList<DeletedObject> objList = m_xmlDb->deletedObjects();
    DeletedObject delObj;

    delObj = objList.takeFirst();
<<<<<<< HEAD
    QCOMPARE(delObj.uuid.toBase64(), QString("5K/bzWCSmkCv5OZxYl4N/w=="));
    QCOMPARE(delObj.deletionTime, TestClock::datetimeUtc(2010, 8, 25, 16, 14, 12));

    delObj = objList.takeFirst();
    QCOMPARE(delObj.uuid.toBase64(), QString("80h8uSNWgkKhKCp1TgXF7g=="));
    QCOMPARE(delObj.deletionTime, TestClock::datetimeUtc(2010, 8, 25, 16, 14, 14));
=======
    QCOMPARE(delObj.uuid, QUuid::fromRfc4122(QByteArray::fromBase64("5K/bzWCSmkCv5OZxYl4N/w==")));
    QCOMPARE(delObj.deletionTime, Test::datetime(2010, 8, 25, 16, 14, 12));

    delObj = objList.takeFirst();
    QCOMPARE(delObj.uuid, QUuid::fromRfc4122(QByteArray::fromBase64("80h8uSNWgkKhKCp1TgXF7g==")));
    QCOMPARE(delObj.deletionTime, Test::datetime(2010, 8, 25, 16, 14, 14));
>>>>>>> 470a74ee

    QVERIFY(objList.isEmpty());
}

void TestKeePass2Format::testXmlBroken()
{
    QFETCH(QString, baseName);
    QFETCH(bool, strictMode);
    QFETCH(bool, expectError);

    QString xmlFile = QString("%1/%2.xml").arg(KEEPASSX_TEST_DATA_DIR, baseName);
    QVERIFY(QFile::exists(xmlFile));
    bool hasError;
    QString errorString;
    QScopedPointer<Database> db(readXml(xmlFile, strictMode, hasError, errorString));
    if (hasError) {
        qWarning("Reader error: %s", qPrintable(errorString));
    }
    QCOMPARE(hasError, expectError);
}

// clang-format off
void TestKeePass2Format::testXmlBroken_data()
{
    QTest::addColumn<QString>("baseName");
    QTest::addColumn<bool>("strictMode");
    QTest::addColumn<bool>("expectError");

    //                                                                testfile                            strict?  error?
    QTest::newRow("BrokenNoGroupUuid                   (strict)") << "BrokenNoGroupUuid"               << true  << true;
    QTest::newRow("BrokenNoGroupUuid               (not strict)") << "BrokenNoGroupUuid"               << false << false;
    QTest::newRow("BrokenNoEntryUuid                   (strict)") << "BrokenNoEntryUuid"               << true  << true;
    QTest::newRow("BrokenNoEntryUuid               (not strict)") << "BrokenNoEntryUuid"               << false << false;
    QTest::newRow("BrokenNoRootGroup                   (strict)") << "BrokenNoRootGroup"               << true  << true;
    QTest::newRow("BrokenNoRootGroup               (not strict)") << "BrokenNoRootGroup"               << false << true;
    QTest::newRow("BrokenTwoRoots                      (strict)") << "BrokenTwoRoots"                  << true  << true;
    QTest::newRow("BrokenTwoRoots                  (not strict)") << "BrokenTwoRoots"                  << false << true;
    QTest::newRow("BrokenTwoRootGroups                 (strict)") << "BrokenTwoRootGroups"             << true  << true;
    QTest::newRow("BrokenTwoRootGroups             (not strict)") << "BrokenTwoRootGroups"             << false << true;
    QTest::newRow("BrokenGroupReference                (strict)") << "BrokenGroupReference"            << true  << false;
    QTest::newRow("BrokenGroupReference            (not strict)") << "BrokenGroupReference"            << false << false;
    QTest::newRow("BrokenDeletedObjects                (strict)") << "BrokenDeletedObjects"            << true  << true;
    QTest::newRow("BrokenDeletedObjects            (not strict)") << "BrokenDeletedObjects"            << false << false;
    QTest::newRow("BrokenDifferentEntryHistoryUuid     (strict)") << "BrokenDifferentEntryHistoryUuid" << true  << true;
    QTest::newRow("BrokenDifferentEntryHistoryUuid (not strict)") << "BrokenDifferentEntryHistoryUuid" << false << false;
}
// clang-format on

void TestKeePass2Format::testXmlEmptyUuids()
{

    QString xmlFile = QString("%1/%2.xml").arg(KEEPASSX_TEST_DATA_DIR, "EmptyUuids");
    QVERIFY(QFile::exists(xmlFile));
    bool hasError;
    QString errorString;
    QScopedPointer<Database> dbp(readXml(xmlFile, true, hasError, errorString));
    if (hasError) {
        qWarning("Reader error: %s", qPrintable(errorString));
    }
    QVERIFY(!hasError);
}

void TestKeePass2Format::testXmlInvalidXmlChars()
{
    QScopedPointer<Database> dbWrite(new Database());

    QString strPlainInvalid =
        QString().append(QChar(0x02)).append(QChar(0x19)).append(QChar(0xFFFE)).append(QChar(0xFFFF));
    QString strPlainValid = QString()
                                .append(QChar(0x09))
                                .append(QChar(0x0A))
                                .append(QChar(0x20))
                                .append(QChar(0xD7FF))
                                .append(QChar(0xE000))
                                .append(QChar(0xFFFD));
    // U+10437 in UTF-16: D801 DC37
    //                    high low  surrogate
    QString strSingleHighSurrogate1 = QString().append(QChar(0xD801));
    QString strSingleHighSurrogate2 = QString().append(QChar(0x31)).append(QChar(0xD801)).append(QChar(0x32));
    QString strHighHighSurrogate = QString().append(QChar(0xD801)).append(QChar(0xD801));
    QString strSingleLowSurrogate1 = QString().append(QChar(0xDC37));
    QString strSingleLowSurrogate2 = QString().append(QChar((0x31))).append(QChar(0xDC37)).append(QChar(0x32));
    QString strLowLowSurrogate = QString().append(QChar(0xDC37)).append(QChar(0xDC37));
    QString strSurrogateValid1 = QString().append(QChar(0xD801)).append(QChar(0xDC37));
    QString strSurrogateValid2 =
        QString().append(QChar(0x31)).append(QChar(0xD801)).append(QChar(0xDC37)).append(QChar(0x32));

    auto entry = new Entry();
    entry->setUuid(QUuid::createUuid());
    entry->setGroup(dbWrite->rootGroup());
    entry->attributes()->set("PlainInvalid", strPlainInvalid);
    entry->attributes()->set("PlainValid", strPlainValid);
    entry->attributes()->set("SingleHighSurrogate1", strSingleHighSurrogate1);
    entry->attributes()->set("SingleHighSurrogate2", strSingleHighSurrogate2);
    entry->attributes()->set("HighHighSurrogate", strHighHighSurrogate);
    entry->attributes()->set("SingleLowSurrogate1", strSingleLowSurrogate1);
    entry->attributes()->set("SingleLowSurrogate2", strSingleLowSurrogate2);
    entry->attributes()->set("LowLowSurrogate", strLowLowSurrogate);
    entry->attributes()->set("SurrogateValid1", strSurrogateValid1);
    entry->attributes()->set("SurrogateValid2", strSurrogateValid2);

    QBuffer buffer;
    buffer.open(QIODevice::ReadWrite);
    bool hasError;
    QString errorString;
    writeXml(&buffer, dbWrite.data(), hasError, errorString);
    QVERIFY(!hasError);
    buffer.seek(0);

    QScopedPointer<Database> dbRead(readXml(&buffer, true, hasError, errorString));
    if (hasError) {
        qWarning("Database read error: %s", qPrintable(errorString));
    }
    QVERIFY(!hasError);
    QVERIFY(dbRead.data());
    QCOMPARE(dbRead->rootGroup()->entries().size(), 1);
    Entry* entryRead = dbRead->rootGroup()->entries().at(0);
    EntryAttributes* attrRead = entryRead->attributes();

    QCOMPARE(attrRead->value("PlainInvalid"), QString());
    QCOMPARE(attrRead->value("PlainValid"), strPlainValid);
    QCOMPARE(attrRead->value("SingleHighSurrogate1"), QString());
    QCOMPARE(attrRead->value("SingleHighSurrogate2"), QString("12"));
    QCOMPARE(attrRead->value("HighHighSurrogate"), QString());
    QCOMPARE(attrRead->value("SingleLowSurrogate1"), QString());
    QCOMPARE(attrRead->value("SingleLowSurrogate2"), QString("12"));
    QCOMPARE(attrRead->value("LowLowSurrogate"), QString());
    QCOMPARE(attrRead->value("SurrogateValid1"), strSurrogateValid1);
    QCOMPARE(attrRead->value("SurrogateValid2"), strSurrogateValid2);
}

void TestKeePass2Format::testXmlRepairUuidHistoryItem()
{
    QString xmlFile = QString("%1/%2.xml").arg(KEEPASSX_TEST_DATA_DIR, "BrokenDifferentEntryHistoryUuid");
    QVERIFY(QFile::exists(xmlFile));
    bool hasError;
    QString errorString;
    QScopedPointer<Database> db(readXml(xmlFile, false, hasError, errorString));
    if (hasError) {
        qWarning("Database read error: %s", qPrintable(errorString));
    }
    QVERIFY(!hasError);

    QList<Entry*> entries = db->rootGroup()->entries();
    QCOMPARE(entries.size(), 1);
    Entry* entry = entries.at(0);

    QList<Entry*> historyItems = entry->historyItems();
    QCOMPARE(historyItems.size(), 1);
    Entry* historyItem = historyItems.at(0);

    QVERIFY(!entry->uuid().isNull());
    QVERIFY(!historyItem->uuid().isNull());
    QCOMPARE(historyItem->uuid(), entry->uuid());
}

void TestKeePass2Format::testReadBackTargetDb()
{
    // read back previously constructed KDBX
    CompositeKey key;
    key.addKey(PasswordKey("test"));

    bool hasError;
    QString errorString;

    m_kdbxTargetBuffer.seek(0);
    readKdbx(&m_kdbxTargetBuffer, key, m_kdbxTargetDb, hasError, errorString);
    if (hasError) {
        QFAIL(qPrintable(QString("Error while reading database: ").append(errorString)));
    }
    QVERIFY(m_kdbxTargetDb.data());
}

void TestKeePass2Format::testKdbxBasic()
{
    QCOMPARE(m_kdbxTargetDb->metadata()->name(), m_kdbxSourceDb->metadata()->name());
    QVERIFY(m_kdbxTargetDb->rootGroup());
    QCOMPARE(m_kdbxTargetDb->rootGroup()->children()[0]->name(), m_kdbxSourceDb->rootGroup()->children()[0]->name());
    QCOMPARE(m_kdbxTargetDb->rootGroup()->notes(), m_kdbxSourceDb->rootGroup()->notes());
    QCOMPARE(m_kdbxTargetDb->rootGroup()->children()[0]->notes(), m_kdbxSourceDb->rootGroup()->children()[0]->notes());
}

void TestKeePass2Format::testKdbxProtectedAttributes()
{
    QCOMPARE(m_kdbxTargetDb->rootGroup()->entries().size(), 1);
    Entry* entry = m_kdbxTargetDb->rootGroup()->entries().at(0);
    QCOMPARE(entry->attributes()->value("test"), QString("protectedTest"));
    QCOMPARE(entry->attributes()->isProtected("test"), true);
}

void TestKeePass2Format::testKdbxAttachments()
{
    Entry* entry = m_kdbxTargetDb->rootGroup()->entries().at(0);
    QCOMPARE(entry->attachments()->keys().size(), 2);
    QCOMPARE(entry->attachments()->value("myattach.txt"), QByteArray("this is an attachment"));
    QCOMPARE(entry->attachments()->value("aaa.txt"), QByteArray("also an attachment"));
}

void TestKeePass2Format::testKdbxNonAsciiPasswords()
{
    QCOMPARE(m_kdbxTargetDb->rootGroup()->entries()[0]->password(),
             m_kdbxSourceDb->rootGroup()->entries()[0]->password());
}

void TestKeePass2Format::testKdbxDeviceFailure()
{
    CompositeKey key;
    key.addKey(PasswordKey("test"));
    QScopedPointer<Database> db(new Database());
    db->setKey(key);
    // Disable compression so we write a predictable number of bytes.
    db->setCompressionAlgo(Database::CompressionNone);

    auto entry = new Entry();
    entry->setParent(db->rootGroup());
    QByteArray attachment(4096, 'Z');
    entry->attachments()->set("test", attachment);

    FailDevice failDevice(512);
    QVERIFY(failDevice.open(QIODevice::WriteOnly));
    bool hasError;
    QString errorString;
    writeKdbx(&failDevice, db.data(), hasError, errorString);
    QVERIFY(hasError);
    QCOMPARE(errorString, QString("FAILDEVICE"));
}

/**
 * Test for catching mapping errors with duplicate attachments.
 */
void TestKeePass2Format::testDuplicateAttachments()
{
    QScopedPointer<Database> db(new Database());
    db->setKey(CompositeKey());

    const QByteArray attachment1("abc");
    const QByteArray attachment2("def");
    const QByteArray attachment3("ghi");

    auto entry1 = new Entry();
    entry1->setGroup(db->rootGroup());
    entry1->setUuid(QUuid::fromRfc4122("aaaaaaaaaaaaaaaa"));
    entry1->attachments()->set("a", attachment1);

    auto entry2 = new Entry();
    entry2->setGroup(db->rootGroup());
    entry2->setUuid(QUuid::fromRfc4122("bbbbbbbbbbbbbbbb"));
    entry2->attachments()->set("b1", attachment1);
    entry2->beginUpdate();
    entry2->attachments()->set("b2", attachment1);
    entry2->endUpdate();
    entry2->beginUpdate();
    entry2->attachments()->set("b3", attachment2);
    entry2->endUpdate();
    entry2->beginUpdate();
    entry2->attachments()->set("b4", attachment2);
    entry2->endUpdate();

    auto entry3 = new Entry();
    entry3->setGroup(db->rootGroup());
    entry3->setUuid(QUuid::fromRfc4122("cccccccccccccccc"));
    entry3->attachments()->set("c1", attachment2);
    entry3->attachments()->set("c2", attachment2);
    entry3->attachments()->set("c3", attachment3);

    QBuffer buffer;
    buffer.open(QBuffer::ReadWrite);

    bool hasError = false;
    QString errorString;
    writeKdbx(&buffer, db.data(), hasError, errorString);
    if (hasError) {
        QFAIL(qPrintable(QString("Error while writing database: %1").arg(errorString)));
    }

    buffer.seek(0);
    readKdbx(&buffer, CompositeKey(), db, hasError, errorString);
    if (hasError) {
        QFAIL(qPrintable(QString("Error while reading database: %1").arg(errorString)));
    }

    QCOMPARE(db->rootGroup()->entries()[0]->attachments()->value("a"), attachment1);

    QCOMPARE(db->rootGroup()->entries()[1]->attachments()->value("b1"), attachment1);
    QCOMPARE(db->rootGroup()->entries()[1]->attachments()->value("b2"), attachment1);
    QCOMPARE(db->rootGroup()->entries()[1]->attachments()->value("b3"), attachment2);
    QCOMPARE(db->rootGroup()->entries()[1]->attachments()->value("b4"), attachment2);
    QCOMPARE(db->rootGroup()->entries()[1]->historyItems()[0]->attachments()->value("b1"), attachment1);
    QCOMPARE(db->rootGroup()->entries()[1]->historyItems()[1]->attachments()->value("b1"), attachment1);
    QCOMPARE(db->rootGroup()->entries()[1]->historyItems()[1]->attachments()->value("b2"), attachment1);
    QCOMPARE(db->rootGroup()->entries()[1]->historyItems()[2]->attachments()->value("b1"), attachment1);
    QCOMPARE(db->rootGroup()->entries()[1]->historyItems()[2]->attachments()->value("b2"), attachment1);
    QCOMPARE(db->rootGroup()->entries()[1]->historyItems()[2]->attachments()->value("b3"), attachment2);

    QCOMPARE(db->rootGroup()->entries()[2]->attachments()->value("c1"), attachment2);
    QCOMPARE(db->rootGroup()->entries()[2]->attachments()->value("c2"), attachment2);
    QCOMPARE(db->rootGroup()->entries()[2]->attachments()->value("c3"), attachment3);
}<|MERGE_RESOLUTION|>--- conflicted
+++ resolved
@@ -331,21 +331,12 @@
     DeletedObject delObj;
 
     delObj = objList.takeFirst();
-<<<<<<< HEAD
-    QCOMPARE(delObj.uuid.toBase64(), QString("5K/bzWCSmkCv5OZxYl4N/w=="));
+    QCOMPARE(delObj.uuid, QUuid::fromRfc4122(QByteArray::fromBase64("5K/bzWCSmkCv5OZxYl4N/w==")));
     QCOMPARE(delObj.deletionTime, TestClock::datetimeUtc(2010, 8, 25, 16, 14, 12));
-
-    delObj = objList.takeFirst();
-    QCOMPARE(delObj.uuid.toBase64(), QString("80h8uSNWgkKhKCp1TgXF7g=="));
-    QCOMPARE(delObj.deletionTime, TestClock::datetimeUtc(2010, 8, 25, 16, 14, 14));
-=======
-    QCOMPARE(delObj.uuid, QUuid::fromRfc4122(QByteArray::fromBase64("5K/bzWCSmkCv5OZxYl4N/w==")));
-    QCOMPARE(delObj.deletionTime, Test::datetime(2010, 8, 25, 16, 14, 12));
 
     delObj = objList.takeFirst();
     QCOMPARE(delObj.uuid, QUuid::fromRfc4122(QByteArray::fromBase64("80h8uSNWgkKhKCp1TgXF7g==")));
-    QCOMPARE(delObj.deletionTime, Test::datetime(2010, 8, 25, 16, 14, 14));
->>>>>>> 470a74ee
+    QCOMPARE(delObj.deletionTime, TestClock::datetimeUtc(2010, 8, 25, 16, 14, 14));
 
     QVERIFY(objList.isEmpty());
 }
