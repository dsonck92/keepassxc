--- conflicted
+++ resolved
@@ -27,17 +27,6 @@
 
 namespace
 {
-<<<<<<< HEAD
-    TimeInfo moveTime(TimeInfo timeInfo, int iYears, int iMonths, int iDays)
-    {
-        const QDateTime time = timeInfo.lastModificationTime();
-        timeInfo.setLastModificationTime(time.addYears(iYears).addMonths(iMonths).addDays(iDays));
-        timeInfo.setLocationChanged(time.addYears(iYears).addMonths(iMonths).addDays(iDays));
-        return timeInfo;
-    }
-
-=======
->>>>>>> 9ff7a52c
     TimeInfo modificationTime(TimeInfo timeInfo, int iYears, int iMonths, int iDays)
     {
         const QDateTime time = timeInfo.lastModificationTime();
@@ -157,17 +146,10 @@
     QVERIFY(entrySourceInitialTimeInfo != entrySourceUpdatedTimeInfo);
     QVERIFY(groupSourceInitialTimeInfo == groupSourceUpdatedTimeInfo);
     QVERIFY(groupSourceInitialTimeInfo == groupDestinationInitialTimeInfo);
-<<<<<<< HEAD
 
     // Make sure the merge changes have a different timestamp.
     m_clock->advanceSecond(1);
 
-=======
-
-    // Make sure the merge changes have a different timestamp.
-    m_clock->advanceSecond(1);
-
->>>>>>> 9ff7a52c
     Merger merger(dbSource.data(), dbDestination.data());
     merger.merge();
 
@@ -317,30 +299,6 @@
     QVERIFY2(olderEntry->uuid().toHex() != updatedDestinationEntry->uuid().toHex(),
              "KeepBoth should not reuse the UUIDs when cloning.");
 }
-<<<<<<< HEAD
-
-/**
- * Tests the Synchronized merge mode.
- */
-void TestMerge::testResolveConflictSynchronized()
-{
-    QScopedPointer<Database> dbDestination(createTestDatabase());
-
-    const TimeInfo initialTimeInfo = moveTime(TimeInfo(), -1, -1, -1);
-    Entry* deletedEntry1 = new Entry();
-    deletedEntry1->beginUpdate();
-    deletedEntry1->setUuid(Uuid::random());
-    deletedEntry1->setGroup(dbDestination->rootGroup());
-    deletedEntry1->setTitle("deletedDestination");
-    deletedEntry1->setTimeInfo(initialTimeInfo);
-    deletedEntry1->endUpdate();
-    Entry* deletedEntry2 = new Entry();
-    deletedEntry2->beginUpdate();
-    deletedEntry2->setUuid(Uuid::random());
-    deletedEntry2->setGroup(dbDestination->rootGroup());
-    deletedEntry2->setTitle("deletedSource");
-    deletedEntry2->setTimeInfo(initialTimeInfo);
-=======
 
 /**
  * Tests the Synchronized merge mode.
@@ -364,17 +322,13 @@
     deletedEntry2->beginUpdate();
     deletedEntry2->setGroup(dbDestination->rootGroup());
     deletedEntry2->setTitle("deletedSource");
->>>>>>> 9ff7a52c
     deletedEntry2->endUpdate();
 
     QScopedPointer<Database> dbSource(
         createTestDatabaseStructureClone(dbDestination.data(), Entry::CloneIncludeHistory, Group::CloneIncludeEntries));
 
-<<<<<<< HEAD
-=======
     const QDateTime oldestCommonHistoryTime = m_clock->currentDateTimeUtc();
 
->>>>>>> 9ff7a52c
     // sanity check
     QCOMPARE(dbDestination->rootGroup()->children().at(0)->entries().size(), 2);
     QCOMPARE(dbDestination->rootGroup()->children().at(0)->entries().at(0)->historyItems().count(), 1);
@@ -389,36 +343,6 @@
     QPointer<Entry> sourceEntry0 = dbSource->rootGroup()->children().at(0)->entries().at(0);
     QPointer<Entry> sourceEntry1 = dbSource->rootGroup()->children().at(0)->entries().at(1);
 
-<<<<<<< HEAD
-    const TimeInfo commonHistoryRootTimeInfo = initialTimeInfo;
-
-    destinationEntry0->historyItems().first()->setTimeInfo(commonHistoryRootTimeInfo);
-    destinationEntry1->historyItems().first()->setTimeInfo(commonHistoryRootTimeInfo);
-    sourceEntry0->historyItems().at(0)->setTimeInfo(commonHistoryRootTimeInfo);
-    sourceEntry1->historyItems().at(0)->setTimeInfo(commonHistoryRootTimeInfo);
-
-    const TimeInfo commonHistoryChangeTimeInfo = moveTime(initialTimeInfo, 0, 0, 1);
-    destinationEntry0->addHistoryItem(destinationEntry0->clone(Entry::CloneNoFlags));
-    destinationEntry1->addHistoryItem(destinationEntry1->clone(Entry::CloneNoFlags));
-    sourceEntry0->addHistoryItem(sourceEntry0->clone(Entry::CloneNoFlags));
-    sourceEntry1->addHistoryItem(sourceEntry1->clone(Entry::CloneNoFlags));
-    // sanity check
-    QCOMPARE(dbDestination->rootGroup()->children().at(0)->entries().at(0)->historyItems().count(), 2);
-    QCOMPARE(dbDestination->rootGroup()->children().at(0)->entries().at(1)->historyItems().count(), 2);
-    QCOMPARE(dbSource->rootGroup()->children().at(0)->entries().at(0)->historyItems().count(), 2);
-    QCOMPARE(dbSource->rootGroup()->children().at(0)->entries().at(1)->historyItems().count(), 2);
-    destinationEntry0->historyItems().at(1)->setTimeInfo(commonHistoryChangeTimeInfo);
-    destinationEntry1->historyItems().at(1)->setTimeInfo(commonHistoryChangeTimeInfo);
-    sourceEntry0->historyItems().at(1)->setTimeInfo(commonHistoryChangeTimeInfo);
-    sourceEntry1->historyItems().at(1)->setTimeInfo(commonHistoryChangeTimeInfo);
-
-    const TimeInfo differentEarlieTimeInfo = moveTime(initialTimeInfo, 0, 1, 1);
-    const TimeInfo differentLaterTimeInfo = moveTime(initialTimeInfo, 1, 0, 1);
-    destinationEntry0->setTimeInfo(differentLaterTimeInfo);
-    destinationEntry1->setTimeInfo(differentEarlieTimeInfo);
-    sourceEntry0->setTimeInfo(differentEarlieTimeInfo);
-    sourceEntry1->setTimeInfo(differentLaterTimeInfo);
-=======
     m_clock->advanceMinute(1);
 
     destinationEntry0->beginUpdate();
@@ -465,38 +389,26 @@
     QCOMPARE(dbSource->rootGroup()->children().at(0)->entries().at(1)->historyItems().count(), 3);
 
     m_clock->advanceMinute(1);
->>>>>>> 9ff7a52c
 
     QPointer<Entry> deletedEntryDestination = dbDestination->rootGroup()->findEntry("deletedDestination");
     dbDestination->recycleEntry(deletedEntryDestination);
     QPointer<Entry> deletedEntrySource = dbSource->rootGroup()->findEntry("deletedSource");
     dbSource->recycleEntry(deletedEntrySource);
 
-<<<<<<< HEAD
-    Entry* destinationEntrySingle = new Entry();
-    destinationEntrySingle->beginUpdate();
-    destinationEntrySingle->setUuid(Uuid::random());
-=======
     m_clock->advanceMinute(1);
 
     Entry* destinationEntrySingle = new Entry();
     destinationEntrySingle->setUuid(Uuid::random());
 
     destinationEntrySingle->beginUpdate();
->>>>>>> 9ff7a52c
     destinationEntrySingle->setGroup(dbDestination->rootGroup()->children().at(1));
     destinationEntrySingle->setTitle("entryDestination");
     destinationEntrySingle->endUpdate();
 
     Entry* sourceEntrySingle = new Entry();
-<<<<<<< HEAD
+    sourceEntrySingle->setUuid(Uuid::random());
+
     sourceEntrySingle->beginUpdate();
-    sourceEntrySingle->setUuid(Uuid::random());
-=======
-    sourceEntrySingle->setUuid(Uuid::random());
-
-    sourceEntrySingle->beginUpdate();
->>>>>>> 9ff7a52c
     sourceEntrySingle->setGroup(dbSource->rootGroup()->children().at(1));
     sourceEntrySingle->setTitle("entrySource");
     sourceEntrySingle->endUpdate();
@@ -513,32 +425,6 @@
     //   - entries are equal - do nothing
     //   - one entry is older than the other - create an history item for this entry - sort items for both entries by
     //   changetime and order them accordingly
-<<<<<<< HEAD
-    QCOMPARE(dbDestination->rootGroup()->entries().size(), 0);
-    // Both databases contain their own generated recycleBin - just one is considered a real recycleBin, the other
-    // exists as normal group
-    QCOMPARE(dbDestination->metadata()->recycleBin()->entries().size(), 1);
-    QCOMPARE(dbDestination->rootGroup()->children().at(0)->entries().size(), 2);
-    QCOMPARE(dbDestination->rootGroup()->children().at(1)->entries().size(), 2);
-    QCOMPARE(dbDestination->rootGroup()->children().at(0)->entries().at(0)->historyItems().count(), 3);
-    QCOMPARE(dbDestination->rootGroup()->children().at(0)->entries().at(0)->historyItems().at(0)->timeInfo(),
-             commonHistoryRootTimeInfo);
-    QCOMPARE(dbDestination->rootGroup()->children().at(0)->entries().at(0)->historyItems().at(1)->timeInfo(),
-             commonHistoryChangeTimeInfo);
-    QCOMPARE(dbDestination->rootGroup()->children().at(0)->entries().at(0)->historyItems().at(2)->timeInfo(),
-             differentEarlieTimeInfo);
-    QVERIFY(dbDestination->rootGroup()->children().at(0)->entries().at(0)->timeInfo().lastModificationTime()
-            >= differentLaterTimeInfo.lastModificationTime());
-    QCOMPARE(dbDestination->rootGroup()->children().at(0)->entries().at(1)->historyItems().count(), 3);
-    QCOMPARE(dbDestination->rootGroup()->children().at(0)->entries().at(1)->historyItems().at(0)->timeInfo(),
-             commonHistoryRootTimeInfo);
-    QCOMPARE(dbDestination->rootGroup()->children().at(0)->entries().at(1)->historyItems().at(1)->timeInfo(),
-             commonHistoryChangeTimeInfo);
-    QCOMPARE(dbDestination->rootGroup()->children().at(0)->entries().at(1)->historyItems().at(2)->timeInfo(),
-             differentEarlieTimeInfo);
-    QVERIFY(dbDestination->rootGroup()->children().at(0)->entries().at(1)->timeInfo().lastModificationTime()
-            >= differentLaterTimeInfo.lastModificationTime());
-=======
     QPointer<Group> mergedRootGroup = dbDestination->rootGroup();
     QCOMPARE(mergedRootGroup->entries().size(), 0);
     // Both databases contain their own generated recycleBin - just one is considered a real recycleBin, the other
@@ -566,7 +452,6 @@
     QCOMPARE(mergedEntry2->historyItems().at(2)->timeInfo().lastModificationTime(), newestCommonHistoryTime);
     QCOMPARE(mergedEntry2->historyItems().at(3)->timeInfo().lastModificationTime(), oldestDivergingHistoryTime);
     QVERIFY(mergedEntry2->timeInfo().lastModificationTime() >= newestDivergingHistoryTime);
->>>>>>> 9ff7a52c
     QVERIFY(dbDestination->rootGroup()->findEntry("entryDestination"));
     QVERIFY(dbDestination->rootGroup()->findEntry("entrySource"));
 }
@@ -580,17 +465,10 @@
     QScopedPointer<Database> dbDestination(createTestDatabase());
     QScopedPointer<Database> dbSource(
         createTestDatabaseStructureClone(dbDestination.data(), Entry::CloneNoFlags, Group::CloneIncludeEntries));
-<<<<<<< HEAD
 
     QPointer<Entry> entrySourceInitial = dbSource->rootGroup()->findEntry("entry1");
     QVERIFY(entrySourceInitial != nullptr);
 
-=======
-
-    QPointer<Entry> entrySourceInitial = dbSource->rootGroup()->findEntry("entry1");
-    QVERIFY(entrySourceInitial != nullptr);
-
->>>>>>> 9ff7a52c
     QPointer<Group> groupSourceInitial = dbSource->rootGroup()->findChildByName("group2");
     QVERIFY(groupSourceInitial != nullptr);
 
@@ -744,7 +622,6 @@
     QDateTime sourceLocationChanged = entrySourceMoved->timeInfo().locationChanged();
 
     QVERIFY(destinationLocationChanged > sourceLocationChanged);
-<<<<<<< HEAD
 
     m_clock->advanceSecond(1);
 
@@ -753,16 +630,6 @@
 
     QCOMPARE(dbDestination->rootGroup()->entriesRecursive().size(), 2);
 
-=======
-
-    m_clock->advanceSecond(1);
-
-    Merger merger(dbSource.data(), dbDestination.data());
-    merger.merge();
-
-    QCOMPARE(dbDestination->rootGroup()->entriesRecursive().size(), 2);
-
->>>>>>> 9ff7a52c
     QPointer<Entry> entryDestinationMerged = dbDestination->rootGroup()->findEntry("entry1");
     QVERIFY(entryDestinationMerged != nullptr);
     QVERIFY(entryDestinationMerged->group() != nullptr);
@@ -781,15 +648,9 @@
     QScopedPointer<Database> dbDestination(createTestDatabase());
     QScopedPointer<Database> dbSource(
         createTestDatabaseStructureClone(dbDestination.data(), Entry::CloneNoFlags, Group::CloneIncludeEntries));
-<<<<<<< HEAD
-
-    m_clock->advanceSecond(1);
-
-=======
-
-    m_clock->advanceSecond(1);
-
->>>>>>> 9ff7a52c
+
+    m_clock->advanceSecond(1);
+
     QPointer<Group> groupSourceInitial = dbSource->rootGroup()->findChildByName("group2");
     groupSourceInitial->setName("group2 renamed");
     groupSourceInitial->setNotes("updated notes");
@@ -841,7 +702,6 @@
     QDateTime initialLocationChanged = group3SourceInitial->timeInfo().locationChanged();
 
     m_clock->advanceSecond(1);
-<<<<<<< HEAD
 
     QPointer<Group> group3SourceMoved = dbSource->rootGroup()->findGroupByUuid(group3Uuid);
     QVERIFY(group3SourceMoved != nullptr);
@@ -860,26 +720,6 @@
     QCOMPARE(group3DestinationMerged1->parent(), dbDestination->rootGroup()->findChildByName("group2"));
     QCOMPARE(group3DestinationMerged1->timeInfo().locationChanged(), movedLocaltionChanged);
 
-=======
-
-    QPointer<Group> group3SourceMoved = dbSource->rootGroup()->findGroupByUuid(group3Uuid);
-    QVERIFY(group3SourceMoved != nullptr);
-    group3SourceMoved->setParent(dbSource->rootGroup()->findChildByName("group2"));
-
-    QDateTime movedLocaltionChanged = group3SourceMoved->timeInfo().locationChanged();
-    QVERIFY(initialLocationChanged < movedLocaltionChanged);
-
-    m_clock->advanceSecond(1);
-
-    Merger merger1(dbSource.data(), dbDestination.data());
-    merger1.merge();
-
-    QPointer<Group> group3DestinationMerged1 = dbDestination->rootGroup()->findGroupByUuid(group3Uuid);
-    QVERIFY(group3DestinationMerged1 != nullptr);
-    QCOMPARE(group3DestinationMerged1->parent(), dbDestination->rootGroup()->findChildByName("group2"));
-    QCOMPARE(group3DestinationMerged1->timeInfo().locationChanged(), movedLocaltionChanged);
-
->>>>>>> 9ff7a52c
     m_clock->advanceSecond(1);
 
     Merger merger2(dbSource.data(), dbDestination.data());
@@ -952,7 +792,6 @@
     //           is determined by the merge method - if only one has a bin, this one
     //           will be used - exception is the target has no recycle bin activated
 }
-<<<<<<< HEAD
 
 void TestMerge::testDeletedEntry()
 {
@@ -960,15 +799,6 @@
     QScopedPointer<Database> dbSource(
         createTestDatabaseStructureClone(dbDestination.data(), Entry::CloneNoFlags, Group::CloneIncludeEntries));
 
-=======
-
-void TestMerge::testDeletedEntry()
-{
-    QScopedPointer<Database> dbDestination(createTestDatabase());
-    QScopedPointer<Database> dbSource(
-        createTestDatabaseStructureClone(dbDestination.data(), Entry::CloneNoFlags, Group::CloneIncludeEntries));
-
->>>>>>> 9ff7a52c
     m_clock->advanceSecond(1);
 
     QPointer<Entry> entry1SourceInitial = dbSource->rootGroup()->findEntry("entry1");
