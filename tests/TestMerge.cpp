--- conflicted
+++ resolved
@@ -293,11 +293,10 @@
     QVERIFY2(!newerEntry->attributes()->hasKey("merged"), "newer entry is not marked with an attribute \"merged\"");
     QVERIFY2(olderEntry->attributes()->hasKey("merged"), "older entry is marked with an attribute \"merged\"");
     QCOMPARE(olderEntry->historyItems().isEmpty(), false);
-<<<<<<< HEAD
     QCOMPARE(newerEntry->timeInfo(), updatedEntryTimeInfo);
     // TODO HNH: this may be subject to discussions since the entry itself is newer but represents an older one
     // QCOMPARE(olderEntry->timeInfo(), initialEntryTimeInfo);
-    QVERIFY2(olderEntry->uuid().toHex() != updatedDestinationEntry->uuid().toHex(),
+    QVERIFY2(olderEntry->uuid() != updatedDestinationEntry->uuid(),
              "KeepBoth should not reuse the UUIDs when cloning.");
 }
 
@@ -308,7 +307,7 @@
     QScopedPointer<Database> dbDestination(createTestDatabase());
 
     Entry* deletedEntry1 = new Entry();
-    deletedEntry1->setUuid(Uuid::random());
+    deletedEntry1->setUuid(QUuid::createUuid());
 
     deletedEntry1->beginUpdate();
     deletedEntry1->setGroup(dbDestination->rootGroup());
@@ -316,7 +315,7 @@
     deletedEntry1->endUpdate();
 
     Entry* deletedEntry2 = new Entry();
-    deletedEntry2->setUuid(Uuid::random());
+    deletedEntry2->setUuid(QUuid::createUuid());
 
     deletedEntry2->beginUpdate();
     deletedEntry2->setGroup(dbDestination->rootGroup());
@@ -391,7 +390,7 @@
     m_clock->advanceMinute(1);
 
     Entry* destinationEntrySingle = new Entry();
-    destinationEntrySingle->setUuid(Uuid::random());
+    destinationEntrySingle->setUuid(QUuid::createUuid());
 
     destinationEntrySingle->beginUpdate();
     destinationEntrySingle->setGroup(dbDestination->rootGroup()->children().at(1));
@@ -399,7 +398,7 @@
     destinationEntrySingle->endUpdate();
 
     Entry* sourceEntrySingle = new Entry();
-    sourceEntrySingle->setUuid(Uuid::random());
+    sourceEntrySingle->setUuid(QUuid::createUuid());
 
     sourceEntrySingle->beginUpdate();
     sourceEntrySingle->setGroup(dbSource->rootGroup()->children().at(1));
@@ -433,9 +432,9 @@
     QVERIFY(dbDestination->rootGroup()->findEntry("entrySource"));
 }
 
-void TestMerge::testDeletionConflictTemplate(int mergeMode, std::function<void(Database*, const QMap<QString, Uuid>&)> verification)
-{
-    QMap<QString, Uuid> identifiers;
+void TestMerge::testDeletionConflictTemplate(int mergeMode, std::function<void(Database*, const QMap<QString, QUuid>&)> verification)
+{
+    QMap<QString, QUuid> identifiers;
     m_clock->currentDateTimeUtc();
     QScopedPointer<Database> dbDestination(createTestDatabase());
 
@@ -452,7 +451,7 @@
 
     auto createGroup = [&](const char* name, Group* parent) {
         Group* group = new Group();
-        group->setUuid(Uuid::random());
+        group->setUuid(QUuid::createUuid());
         group->setName(name);
         group->setParent(parent, 0);
         identifiers[group->name()] = group->uuid();
@@ -460,7 +459,7 @@
     };
     auto createEntry = [&](const char* title, Group* parent) {
         Entry* entry = new Entry();
-        entry->setUuid(Uuid::random());
+        entry->setUuid(QUuid::createUuid());
         entry->setTitle(title);
         entry->setGroup(parent);
         identifiers[entry->title()] = entry->uuid();
@@ -571,7 +570,7 @@
     verification(dbDestination.data(), identifiers);
 }
 
-void TestMerge::assertDeletionNewerOnly(Database* db, const QMap<QString, Uuid>& identifiers)
+void TestMerge::assertDeletionNewerOnly(Database* db, const QMap<QString, QUuid>& identifiers)
 {
     QPointer<Group> mergedRootGroup = db->rootGroup();
     // newer change in target prevents deletion
@@ -608,7 +607,7 @@
     QVERIFY(db->containsDeletedObject(identifiers["EntryDeletedInTargetAfterEntryUpdatedInSource"]));
 }
 
-void TestMerge::assertDeletionLocalOnly(Database* db, const QMap<QString, Uuid> &identifiers)
+void TestMerge::assertDeletionLocalOnly(Database* db, const QMap<QString, QUuid> &identifiers)
 {
     QPointer<Group> mergedRootGroup = db->rootGroup();
 
@@ -734,10 +733,6 @@
 {
     testDeletionConflictTemplate(Group::Duplicate, &TestMerge::assertDeletionLocalOnly);
 }
-=======
-
-    QVERIFY2(olderEntry->uuid() != updatedEntry->uuid(), "KeepBoth should not reuse the UUIDs when cloning.");
->>>>>>> 470a74ee
 
 /**
  * Tests the KeepNewer mode concerning history.
@@ -869,18 +864,10 @@
 
     m_clock->advanceSecond(1);
 
-<<<<<<< HEAD
     Group* groupSourceCreated = new Group();
     groupSourceCreated->setName("group3");
-    groupSourceCreated->setUuid(Uuid::random());
+    groupSourceCreated->setUuid(QUuid::createUuid());
     groupSourceCreated->setParent(dbSource->rootGroup());
-=======
-    QTest::qSleep(1);
-    Group* group3 = new Group();
-    group3->setName("group3");
-    group3->setUuid(QUuid::createUuid());
-    group3->setParent(dbSource->rootGroup());
->>>>>>> 470a74ee
 
     m_clock->advanceSecond(1);
 
@@ -900,18 +887,10 @@
 
     m_clock->advanceSecond(1);
 
-<<<<<<< HEAD
     Group* groupSourceCreated = new Group();
     groupSourceCreated->setName("group3");
-    groupSourceCreated->setUuid(Uuid::random());
+    groupSourceCreated->setUuid(QUuid::createUuid());
     groupSourceCreated->setParent(dbSource->rootGroup());
-=======
-    QTest::qSleep(1);
-    Group* group3 = new Group();
-    group3->setName("group3");
-    group3->setUuid(QUuid::createUuid());
-    group3->setParent(dbSource->rootGroup());
->>>>>>> 470a74ee
 
     QPointer<Entry> entrySourceMoved = dbSource->rootGroup()->findEntry("entry1");
     entrySourceMoved->setGroup(groupSourceCreated);
@@ -945,28 +924,16 @@
 
     Group* groupDestinationCreated = new Group();
     groupDestinationCreated->setName("group3");
-    groupDestinationCreated->setUuid(Uuid::random());
+    groupDestinationCreated->setUuid(QUuid::createUuid());
     groupDestinationCreated->setParent(dbDestination->rootGroup());
 
-<<<<<<< HEAD
     m_clock->advanceSecond(1);
 
     QPointer<Entry> entryDestinationMoved = dbDestination->rootGroup()->findEntry("entry1");
     QVERIFY(entryDestinationMoved != nullptr);
     entryDestinationMoved->setGroup(groupDestinationCreated);
-    Uuid uuidBeforeSyncing = entryDestinationMoved->uuid();
+    QUuid uuidBeforeSyncing = entryDestinationMoved->uuid();
     QDateTime destinationLocationChanged = entryDestinationMoved->timeInfo().locationChanged();
-=======
-    Group* group3 = new Group();
-    group3->setName("group3");
-    group3->setUuid(QUuid::createUuid());
-    group3->setParent(dbDestination->rootGroup());
-
-    Entry* entry1 = dbDestination->rootGroup()->findEntry("entry1");
-    QVERIFY(entry1 != nullptr);
-    entry1->setGroup(group3);
-    QUuid uuidBeforeSyncing = entry1->uuid();
->>>>>>> 470a74ee
 
     // Change the entry in the source db.
     m_clock->advanceSecond(1);
@@ -1008,34 +975,19 @@
 
     m_clock->advanceSecond(1);
 
-<<<<<<< HEAD
     QPointer<Group> groupSourceInitial = dbSource->rootGroup()->findChildByName("group2");
     groupSourceInitial->setName("group2 renamed");
     groupSourceInitial->setNotes("updated notes");
-    Uuid customIconId = Uuid::random();
-=======
-    Group* group2 = dbSource->rootGroup()->findChildByName("group2");
-    group2->setName("group2 renamed");
-    group2->setNotes("updated notes");
     QUuid customIconId = QUuid::createUuid();
->>>>>>> 470a74ee
     QImage customIcon;
     dbSource->metadata()->addCustomIcon(customIconId, customIcon);
     groupSourceInitial->setIcon(customIconId);
 
-<<<<<<< HEAD
     QPointer<Entry> entrySourceInitial = dbSource->rootGroup()->findEntry("entry1");
     QVERIFY(entrySourceInitial != nullptr);
     entrySourceInitial->setGroup(groupSourceInitial);
     entrySourceInitial->setTitle("entry1 renamed");
-    Uuid uuidBeforeSyncing = entrySourceInitial->uuid();
-=======
-    Entry* entry1 = dbSource->rootGroup()->findEntry("entry1");
-    QVERIFY(entry1 != nullptr);
-    entry1->setGroup(group2);
-    entry1->setTitle("entry1 renamed");
-    QUuid uuidBeforeSyncing = entry1->uuid();
->>>>>>> 470a74ee
+    QUuid uuidBeforeSyncing = entrySourceInitial->uuid();
 
     m_clock->advanceSecond(1);
 
@@ -1057,21 +1009,12 @@
 
 void TestMerge::testUpdateGroupLocation()
 {
-<<<<<<< HEAD
     QScopedPointer<Database> dbDestination(createTestDatabase());
     Group* group3DestinationCreated = new Group();
-    Uuid group3Uuid = Uuid::random();
+    QUuid group3Uuid = QUuid::createUuid();
     group3DestinationCreated->setUuid(group3Uuid);
     group3DestinationCreated->setName("group3");
     group3DestinationCreated->setParent(dbDestination->rootGroup()->findChildByName("group1"));
-=======
-    Database* dbDestination = createTestDatabase();
-    Group* group3 = new Group();
-    QUuid group3Uuid = QUuid::createUuid();
-    group3->setUuid(group3Uuid);
-    group3->setName("group3");
-    group3->setParent(dbDestination->rootGroup()->findChildByName("group1"));
->>>>>>> 470a74ee
 
     QScopedPointer<Database> dbSource(
         createTestDatabaseStructureClone(dbDestination.data(), Entry::CloneNoFlags, Group::CloneIncludeEntries));
@@ -1184,7 +1127,7 @@
 
     QPointer<Entry> entry1SourceInitial = dbSource->rootGroup()->findEntry("entry1");
     QVERIFY(entry1SourceInitial != nullptr);
-    Uuid entry1Uuid = entry1SourceInitial->uuid();
+    QUuid entry1Uuid = entry1SourceInitial->uuid();
     delete entry1SourceInitial;
     QVERIFY(dbSource->containsDeletedObject(entry1Uuid));
 
@@ -1192,7 +1135,7 @@
 
     QPointer<Entry> entry2DestinationInitial = dbDestination->rootGroup()->findEntry("entry2");
     QVERIFY(entry2DestinationInitial != nullptr);
-    Uuid entry2Uuid = entry2DestinationInitial->uuid();
+    QUuid entry2Uuid = entry2DestinationInitial->uuid();
     delete entry2DestinationInitial;
     QVERIFY(dbDestination->containsDeletedObject(entry2Uuid));
 
@@ -1224,7 +1167,7 @@
     QVERIFY(group2DestinationInitial != nullptr);
     Entry* entry3DestinationCreated = new Entry();
     entry3DestinationCreated->beginUpdate();
-    entry3DestinationCreated->setUuid(Uuid::random());
+    entry3DestinationCreated->setUuid(QUuid::createUuid());
     entry3DestinationCreated->setGroup(group2DestinationInitial);
     entry3DestinationCreated->setTitle("entry3");
     entry3DestinationCreated->endUpdate();
@@ -1237,9 +1180,9 @@
     QVERIFY(entry1SourceInitial != nullptr);
     QPointer<Entry> entry2SourceInitial = dbSource->rootGroup()->findEntry("entry2");
     QVERIFY(entry2SourceInitial != nullptr);
-    Uuid group1Uuid = group1SourceInitial->uuid();
-    Uuid entry1Uuid = entry1SourceInitial->uuid();
-    Uuid entry2Uuid = entry2SourceInitial->uuid();
+    QUuid group1Uuid = group1SourceInitial->uuid();
+    QUuid entry1Uuid = entry1SourceInitial->uuid();
+    QUuid entry2Uuid = entry2SourceInitial->uuid();
     delete group1SourceInitial;
     QVERIFY(dbSource->containsDeletedObject(group1Uuid));
     QVERIFY(dbSource->containsDeletedObject(entry1Uuid));
@@ -1249,7 +1192,7 @@
 
     QPointer<Group> group2SourceInitial = dbSource->rootGroup()->findChildByName("group2");
     QVERIFY(group2SourceInitial != nullptr);
-    Uuid group2Uuid = group2SourceInitial->uuid();
+    QUuid group2Uuid = group2SourceInitial->uuid();
     delete group2SourceInitial;
     QVERIFY(dbSource->containsDeletedObject(group2Uuid));
 
@@ -1287,7 +1230,7 @@
 
     QPointer<Entry> entry1DestinationInitial = dbDestination->rootGroup()->findEntry("entry1");
     QVERIFY(entry1DestinationInitial != nullptr);
-    Uuid entry1Uuid = entry1DestinationInitial->uuid();
+    QUuid entry1Uuid = entry1DestinationInitial->uuid();
     delete entry1DestinationInitial;
     QVERIFY(dbDestination->containsDeletedObject(entry1Uuid));
 
@@ -1295,7 +1238,7 @@
 
     QPointer<Entry> entry2SourceInitial = dbSource->rootGroup()->findEntry("entry2");
     QVERIFY(entry2SourceInitial != nullptr);
-    Uuid entry2Uuid = entry2SourceInitial->uuid();
+    QUuid entry2Uuid = entry2SourceInitial->uuid();
     delete entry2SourceInitial;
     QVERIFY(dbSource->containsDeletedObject(entry2Uuid));
 
@@ -1334,7 +1277,7 @@
 
     QPointer<Group> group2SourceInitial = dbSource->rootGroup()->findChildByName("group2");
     QVERIFY(group2SourceInitial);
-    Uuid group2Uuid = group2SourceInitial->uuid();
+    QUuid group2Uuid = group2SourceInitial->uuid();
     delete group2SourceInitial;
     QVERIFY(dbSource->containsDeletedObject(group2Uuid));
 
@@ -1342,7 +1285,7 @@
 
     QPointer<Group> group1DestinationInitial = dbDestination->rootGroup()->findChildByName("group1");
     QVERIFY(group1DestinationInitial);
-    Uuid group1Uuid = group1DestinationInitial->uuid();
+    QUuid group1Uuid = group1DestinationInitial->uuid();
     delete group1DestinationInitial;
     QVERIFY(dbDestination->containsDeletedObject(group1Uuid));
 
@@ -1425,29 +1368,21 @@
     group2->setUuid(QUuid::createUuid());
 
     Entry* entry1 = new Entry();
-    entry1->setUuid(Uuid::random());
+    entry1->setUuid(QUuid::createUuid());
     Entry* entry2 = new Entry();
-    entry2->setUuid(Uuid::random());
+    entry2->setUuid(QUuid::createUuid());
 
     m_clock->advanceYear(1);
 
     // Give Entry 1 a history
     entry1->beginUpdate();
     entry1->setGroup(group1);
-<<<<<<< HEAD
-=======
-    entry1->setUuid(QUuid::createUuid());
->>>>>>> 470a74ee
     entry1->setTitle("entry1");
     entry1->endUpdate();
 
     // Give Entry 2 a history
     entry2->beginUpdate();
     entry2->setGroup(group1);
-<<<<<<< HEAD
-=======
-    entry2->setUuid(QUuid::createUuid());
->>>>>>> 470a74ee
     entry2->setTitle("entry2");
     entry2->endUpdate();
 
