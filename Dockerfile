# KeePassXC Linux Release Build Dockerfile
# Copyright (C) 2017 KeePassXC team <https://keepassxc.org/>
#
# This program is free software: you can redistribute it and/or modify
# it under the terms of the GNU General Public License as published by
# the Free Software Foundation, either version 2 or (at your option)
# version 3 of the License.
#
# This program is distributed in the hope that it will be useful,
# but WITHOUT ANY WARRANTY; without even the implied warranty of
# MERCHANTABILITY or FITNESS FOR A PARTICULAR PURPOSE.  See the
# GNU General Public License for more details.
#
# You should have received a copy of the GNU General Public License
# along with this program.  If not, see <http://www.gnu.org/licenses/>.

FROM ubuntu:14.04

ENV QT5_VERSION=59
ENV QT5_PPA_VERSION=${QT5_VERSION}2

RUN set -x \
    && apt-get update -y \
    && apt-get -y install software-properties-common

RUN set -x \
<<<<<<< HEAD
    && yum clean -y all \
    && yum install -y epel-release \
    && yum upgrade -y

# build and runtime dependencies
RUN set -x \
    && yum install -y \
        make \
        automake \
        gcc-c++ \
        cmake3 \
        libgcrypt16-devel \
        qt5-qtbase-devel \
        qt5-linguist \
        qt5-qttools \
        zlib-devel \
        qt5-qtx11extras \
        qt5-qtx11extras-devel \
        libXi-devel \
        libXtst-devel \
        libyubikey-devel \
        ykpers-devel
=======
    && add-apt-repository ppa:beineri/opt-qt${QT5_PPA_VERSION}-trusty

RUN set -x \
    && apt-get update -y \
    && apt-get upgrade -y

# build and runtime dependencies
RUN set -x \
    && apt-get install -y \
        cmake3 \
        g++ \
        libgcrypt20-dev \
        qt${QT5_VERSION}base \
        qt${QT5_VERSION}tools \
        qt${QT5_VERSION}x11extras \
        zlib1g-dev \
        libxi-dev \
        libxtst-dev \
        mesa-common-dev

ENV CMAKE_PREFIX_PATH=/opt/qt${QT5_VERSION}/lib/cmake
ENV LD_LIBRARY_PATH=/opt/qt${QT5_VERSION}/lib
RUN set -x \
    && echo /opt/qt${QT_VERSION}/lib > /etc/ld.so.conf.d/qt${QT5_VERSION}.conf
>>>>>>> 83fd387f

# AppImage dependencies
RUN set -x \
    && apt-get install -y \
        wget \
        libfuse2

<<<<<<< HEAD
RUN set -x \
    && ln -s /usr/bin/cmake3 /usr/bin/cmake
=======
# build libyubikey
ENV YUBIKEY_VERSION=1.13
RUN set -x \
    && wget "https://developers.yubico.com/yubico-c/Releases/libyubikey-${YUBIKEY_VERSION}.tar.gz" \
    && tar xf libyubikey-${YUBIKEY_VERSION}.tar.gz \
    && cd libyubikey-${YUBIKEY_VERSION} \
    && ./configure --prefix=/usr --libdir=/usr/lib/x86_64-linux-gnu \
    && make \
    && make install \
    && cd .. \
    && rm -Rf libyubikey-${YUBIKEY_VERSION}*

# build libykpers-1
ENV YKPERS_VERSION=1.18.0
RUN set -x \
    && apt-get install -y libusb-dev
RUN set -x \
    && wget "https://developers.yubico.com/yubikey-personalization/Releases/ykpers-${YKPERS_VERSION}.tar.gz" \
    && tar xf ykpers-${YKPERS_VERSION}.tar.gz \
    && cd ykpers-${YKPERS_VERSION} \
    && ./configure --prefix=/usr --libdir=/usr/lib/x86_64-linux-gnu \
    && make \
    && make install \
    && cd .. \
    && rm -Rf ykpers-${YKPERS_VERSION}*
>>>>>>> 83fd387f

VOLUME /keepassxc/src
VOLUME /keepassxc/out
WORKDIR /keepassxc<|MERGE_RESOLUTION|>--- conflicted
+++ resolved
@@ -24,30 +24,6 @@
     && apt-get -y install software-properties-common
 
 RUN set -x \
-<<<<<<< HEAD
-    && yum clean -y all \
-    && yum install -y epel-release \
-    && yum upgrade -y
-
-# build and runtime dependencies
-RUN set -x \
-    && yum install -y \
-        make \
-        automake \
-        gcc-c++ \
-        cmake3 \
-        libgcrypt16-devel \
-        qt5-qtbase-devel \
-        qt5-linguist \
-        qt5-qttools \
-        zlib-devel \
-        qt5-qtx11extras \
-        qt5-qtx11extras-devel \
-        libXi-devel \
-        libXtst-devel \
-        libyubikey-devel \
-        ykpers-devel
-=======
     && add-apt-repository ppa:beineri/opt-qt${QT5_PPA_VERSION}-trusty
 
 RUN set -x \
@@ -72,7 +48,6 @@
 ENV LD_LIBRARY_PATH=/opt/qt${QT5_VERSION}/lib
 RUN set -x \
     && echo /opt/qt${QT_VERSION}/lib > /etc/ld.so.conf.d/qt${QT5_VERSION}.conf
->>>>>>> 83fd387f
 
 # AppImage dependencies
 RUN set -x \
@@ -80,10 +55,6 @@
         wget \
         libfuse2
 
-<<<<<<< HEAD
-RUN set -x \
-    && ln -s /usr/bin/cmake3 /usr/bin/cmake
-=======
 # build libyubikey
 ENV YUBIKEY_VERSION=1.13
 RUN set -x \
@@ -109,7 +80,6 @@
     && make install \
     && cd .. \
     && rm -Rf ykpers-${YKPERS_VERSION}*
->>>>>>> 83fd387f
 
 VOLUME /keepassxc/src
 VOLUME /keepassxc/out
