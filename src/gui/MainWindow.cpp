--- conflicted
+++ resolved
@@ -338,31 +338,20 @@
                                                MessageWidget::Error);
     }
 
-<<<<<<< HEAD
-#ifndef KEEPASSXC_BUILD_TYPE_RELEASE
+#if !defined(KEEPASSXC_BUILD_TYPE_RELEASE)
     m_ui->globalMessageWidget->showMessage(
         tr("WARNING: You are using an unstable build of KeePassXC!\n"
            "There is a high risk of corruption, maintain a backup of your databases.\n"
            "This version is not meant for production use."),
-        MessageWidget::Warning,
-        -1);
-=======
-#if !defined(KEEPASSXC_BUILD_TYPE_RELEASE)
-    m_ui->globalMessageWidget->showMessage(tr("WARNING: You are using an unstable build of KeePassXC!\n"
-                                              "There is a high risk of corruption, maintain a backup of your databases.\n"
-                                              "This version is not meant for production use."),
-                                          MessageWidget::Warning, -1);
+        MessageWidget::Warning, -1);
 #elif (QT_VERSION >= QT_VERSION_CHECK(5, 5, 0) && QT_VERSION < QT_VERSION_CHECK(5, 6, 0))
     if (!config()->get("QtErrorMessageShown", false).toBool()) {
-        m_ui->globalMessageWidget->showMessage(tr("WARNING: Your Qt version may cause KeePassXC to crash with an On-Screen Keyboard!\n"
-                                                  "We recommend you use the AppImage available on our downloads page."),
-                                              MessageWidget::Warning, -1);
+        m_ui->globalMessageWidget->showMessage(
+            tr("WARNING: Your Qt version may cause KeePassXC to crash with an On-Screen Keyboard!\n"
+               "We recommend you use the AppImage available on our downloads page."),
+            MessageWidget::Warning, -1);
         config()->set("QtErrorMessageShown", true);
     }
-#else
-    // Show the HTTP deprecation message if enabled above
-    emit m_ui->globalMessageWidget->hideAnimationFinished();
->>>>>>> 6fe821c3
 #endif
 }
 
@@ -568,18 +557,6 @@
         m_searchWidgetAction->setEnabled(false);
     }
 
-<<<<<<< HEAD
-=======
-    bool inDatabaseTabWidgetOrWelcomeWidget = inDatabaseTabWidget || inWelcomeWidget;
-    m_ui->actionDatabaseNew->setEnabled(inDatabaseTabWidgetOrWelcomeWidget);
-    m_ui->actionDatabaseOpen->setEnabled(inDatabaseTabWidgetOrWelcomeWidget);
-    m_ui->menuRecentDatabases->setEnabled(inDatabaseTabWidgetOrWelcomeWidget);
-    m_ui->menuImport->setEnabled(inDatabaseTabWidgetOrWelcomeWidget);
-    m_ui->actionRepairDatabase->setEnabled(inDatabaseTabWidgetOrWelcomeWidget);
-
-    m_ui->actionLockDatabases->setEnabled(m_ui->tabWidget->hasLockableDatabases());
-
->>>>>>> 6fe821c3
     if ((currentIndex == PasswordGeneratorScreen) != m_ui->actionPasswordGenerator->isChecked()) {
         bool blocked = m_ui->actionPasswordGenerator->blockSignals(true);
         m_ui->actionPasswordGenerator->toggle();
@@ -667,19 +644,11 @@
 
 void MainWindow::switchToPasswordGen(bool enabled)
 {
-<<<<<<< HEAD
-    if (enabled == true) {
-        m_ui->passwordGeneratorWidget->loadSettings();
-        m_ui->passwordGeneratorWidget->regeneratePassword();
-        m_ui->passwordGeneratorWidget->setStandaloneMode(true);
-        m_ui->stackedWidget->setCurrentIndex(PasswordGeneratorScreen);
-=======
     if (enabled) {
       m_ui->passwordGeneratorWidget->loadSettings();
       m_ui->passwordGeneratorWidget->regeneratePassword();
       m_ui->passwordGeneratorWidget->setStandaloneMode(true);
       m_ui->stackedWidget->setCurrentIndex(PasswordGeneratorScreen);
->>>>>>> 6fe821c3
     } else {
         m_ui->passwordGeneratorWidget->saveSettings();
         switchToDatabases();
