/*
 *  Copyright (C) 2010 Felix Geyer <debfx@fobos.de>
 *
 *  This program is free software: you can redistribute it and/or modify
 *  it under the terms of the GNU General Public License as published by
 *  the Free Software Foundation, either version 2 or (at your option)
 *  version 3 of the License.
 *
 *  This program is distributed in the hope that it will be useful,
 *  but WITHOUT ANY WARRANTY; without even the implied warranty of
 *  MERCHANTABILITY or FITNESS FOR A PARTICULAR PURPOSE.  See the
 *  GNU General Public License for more details.
 *
 *  You should have received a copy of the GNU General Public License
 *  along with this program.  If not, see <http://www.gnu.org/licenses/>.
 */

#include "MainWindow.h"
#include "ui_MainWindow.h"

<<<<<<< HEAD
#include <QCloseEvent>
#include <QShortcut>
=======
#include <QtGui/QCloseEvent>
#include <QtGui/QShortcut>
#include <QtGui/QLineEdit>
>>>>>>> 41be9e81

#include "autotype/AutoType.h"
#include "core/Config.h"
#include "core/Database.h"
#include "core/Entry.h"
#include "core/FilePath.h"
#include "core/InactivityTimer.h"
#include "core/Metadata.h"
#include "gui/AboutDialog.h"
#include "gui/DatabaseWidget.h"
#include "gui/entry/EntryView.h"
#include "gui/group/GroupView.h"

#include "http/Service.h"
#include "http/HttpSettings.h"
#include "http/OptionDialog.h"
#include "gui/SettingsWidget.h"
#include "gui/qocoa/qsearchfield.h"

class HttpPlugin: public ISettingsPage {
public:
    HttpPlugin(DatabaseTabWidget * tabWidget): m_service(new Service(tabWidget)) {
    }
    virtual ~HttpPlugin() {
    }
    virtual QString name() {
        return QObject::tr("Http");
    }
    virtual QWidget * createWidget() {
        OptionDialog * dlg = new OptionDialog();
        QObject::connect(dlg, SIGNAL(removeSharedEncryptionKeys()), m_service.data(), SLOT(removeSharedEncryptionKeys()));
        QObject::connect(dlg, SIGNAL(removeStoredPermissions()), m_service.data(), SLOT(removeStoredPermissions()));
        return dlg;
    }
    virtual void loadSettings(QWidget * widget) {
        qobject_cast<OptionDialog*>(widget)->loadSettings();
    }
    virtual void saveSettings(QWidget * widget) {
        qobject_cast<OptionDialog*>(widget)->saveSettings();
        if (HttpSettings::isEnabled())
            m_service->start();
        else
            m_service->stop();
    }
private:
    QScopedPointer<Service> m_service;
};

const QString MainWindow::BaseWindowTitle = "KeePassX";

MainWindow::MainWindow()
    : m_ui(new Ui::MainWindow())
{
    m_ui->setupUi(this);

    m_ui->settingsWidget->addSettingsPage(new HttpPlugin(m_ui->tabWidget));

    setWindowIcon(filePath()->applicationIcon());
    QAction* toggleViewAction = m_ui->toolBar->toggleViewAction();
    toggleViewAction->setText(tr("Show toolbar"));
    m_ui->menuView->addAction(toggleViewAction);
    int toolbarIconSize = config()->get("ToolbarIconSize", 20).toInt();
    setToolbarIconSize(toolbarIconSize);
    bool showToolbar = config()->get("ShowToolbar").toBool();
    m_ui->toolBar->setVisible(showToolbar);
    connect(m_ui->toolBar, SIGNAL(visibilityChanged(bool)), this, SLOT(saveToolbarState(bool)));
    connect(m_ui->actionToolbarIconSize16, SIGNAL(triggered()), this, SLOT(setToolbarIconSize16()));
    connect(m_ui->actionToolbarIconSize22, SIGNAL(triggered()), this, SLOT(setToolbarIconSize22()));
    connect(m_ui->actionToolbarIconSize28, SIGNAL(triggered()), this, SLOT(setToolbarIconSize28()));

    m_clearHistoryAction = new QAction("Clear history", m_ui->menuFile);
    m_lastDatabasesActions = new QActionGroup(m_ui->menuRecentDatabases);
    connect(m_clearHistoryAction, SIGNAL(triggered()), this, SLOT(clearLastDatabases()));
    connect(m_lastDatabasesActions, SIGNAL(triggered(QAction*)), this, SLOT(openRecentDatabase(QAction*)));
    connect(m_ui->menuRecentDatabases, SIGNAL(aboutToShow()), this, SLOT(updateLastDatabasesMenu()));

    m_copyAdditionalAttributeActions = new QActionGroup(m_ui->menuEntryCopyAttribute);
    m_actionMultiplexer.connect(m_copyAdditionalAttributeActions, SIGNAL(triggered(QAction*)),
                                SLOT(copyAttribute(QAction*)));
    connect(m_ui->menuEntryCopyAttribute, SIGNAL(aboutToShow()),
            this, SLOT(updateCopyAttributesMenu()));

    Qt::Key globalAutoTypeKey = static_cast<Qt::Key>(config()->get("GlobalAutoTypeKey").toInt());
    Qt::KeyboardModifiers globalAutoTypeModifiers = static_cast<Qt::KeyboardModifiers>(
                config()->get("GlobalAutoTypeModifiers").toInt());
    if (globalAutoTypeKey > 0 && globalAutoTypeModifiers > 0) {
        autoType()->registerGlobalShortcut(globalAutoTypeKey, globalAutoTypeModifiers);
    }

    m_inactivityTimer = new InactivityTimer(this);
    connect(m_inactivityTimer, SIGNAL(inactivityDetected()),
            m_ui->tabWidget, SLOT(lockDatabases()));
    applySettingsChanges();

    setShortcut(m_ui->actionDatabaseOpen, QKeySequence::Open, Qt::CTRL + Qt::Key_O);
    setShortcut(m_ui->actionDatabaseSave, QKeySequence::Save, Qt::CTRL + Qt::Key_S);
    setShortcut(m_ui->actionDatabaseSaveAs, QKeySequence::SaveAs);
    setShortcut(m_ui->actionDatabaseClose, QKeySequence::Close, Qt::CTRL + Qt::Key_W);
    m_ui->actionLockDatabases->setShortcut(Qt::CTRL + Qt::Key_L);
    setShortcut(m_ui->actionQuit, QKeySequence::Quit, Qt::CTRL + Qt::Key_Q);
    //TODO: do not register shortcut on Q_OS_MAC, if this is done automatically??
    const QKeySequence seq = !QKeySequence::keyBindings(QKeySequence::Find).isEmpty()
                             ? QKeySequence::Find
                             : QKeySequence(Qt::CTRL + Qt::Key_F);
    connect(new QShortcut(seq, this), SIGNAL(activated()), m_ui->searchField, SLOT(setFocus()));
    m_ui->actionEntryNew->setShortcut(Qt::CTRL + Qt::Key_N);
    m_ui->actionEntryEdit->setShortcut(Qt::CTRL + Qt::Key_E);
    m_ui->actionEntryDelete->setShortcut(Qt::CTRL + Qt::Key_D);
    m_ui->actionEntryClone->setShortcut(Qt::CTRL + Qt::Key_K);
    m_ui->actionEntryCopyUsername->setShortcut(Qt::CTRL + Qt::Key_B);
    m_ui->actionEntryCopyPassword->setShortcut(Qt::CTRL + Qt::Key_C);
    setShortcut(m_ui->actionEntryAutoType, QKeySequence::Paste, Qt::CTRL + Qt::Key_V);
    m_ui->actionEntryOpenUrl->setShortcut(Qt::CTRL + Qt::Key_U);

#ifdef Q_OS_MAC
    new QShortcut(Qt::CTRL + Qt::Key_M, this, SLOT(showMinimized()));
#endif

    m_ui->actionDatabaseNew->setIcon(filePath()->icon("actions", "document-new"));
    m_ui->actionDatabaseOpen->setIcon(filePath()->icon("actions", "document-open"));
    m_ui->actionDatabaseSave->setIcon(filePath()->icon("actions", "document-save"));
    m_ui->actionDatabaseSaveAs->setIcon(filePath()->icon("actions", "document-save-as"));
    m_ui->actionDatabaseClose->setIcon(filePath()->icon("actions", "document-close"));
    m_ui->actionChangeDatabaseSettings->setIcon(filePath()->icon("actions", "document-edit"));
    m_ui->actionChangeMasterKey->setIcon(filePath()->icon("actions", "database-change-key", false));
    m_ui->actionLockDatabases->setIcon(filePath()->icon("actions", "document-encrypt", false));
    m_ui->actionQuit->setIcon(filePath()->icon("actions", "application-exit"));

    m_ui->actionEntryNew->setIcon(filePath()->icon("actions", "entry-new", false));
    m_ui->actionEntryClone->setIcon(filePath()->icon("actions", "entry-clone", false));
    m_ui->actionEntryEdit->setIcon(filePath()->icon("actions", "entry-edit", false));
    m_ui->actionEntryDelete->setIcon(filePath()->icon("actions", "entry-delete", false));
    m_ui->actionEntryAutoType->setIcon(filePath()->icon("actions", "auto-type", false));
    m_ui->actionEntryCopyUsername->setIcon(filePath()->icon("actions", "username-copy", false));
    m_ui->actionEntryCopyPassword->setIcon(filePath()->icon("actions", "password-copy", false));

    m_ui->actionGroupNew->setIcon(filePath()->icon("actions", "group-new", false));
    m_ui->actionGroupEdit->setIcon(filePath()->icon("actions", "group-edit", false));
    m_ui->actionGroupDelete->setIcon(filePath()->icon("actions", "group-delete", false));

    m_ui->actionSettings->setIcon(filePath()->icon("actions", "configure"));

    m_ui->actionAbout->setIcon(filePath()->icon("actions", "help-about"));

    m_actionMultiplexer.connect(SIGNAL(currentModeChanged(DatabaseWidget::Mode)),
                                this, SLOT(setMenuActionState(DatabaseWidget::Mode)));
    m_actionMultiplexer.connect(SIGNAL(groupChanged()),
                                this, SLOT(setMenuActionState()));
    m_actionMultiplexer.connect(SIGNAL(entrySelectionChanged()),
                                this, SLOT(setMenuActionState()));
    m_actionMultiplexer.connect(SIGNAL(groupContextMenuRequested(QPoint)),
                                this, SLOT(showGroupContextMenu(QPoint)));
    m_actionMultiplexer.connect(SIGNAL(entryContextMenuRequested(QPoint)),
                                this, SLOT(showEntryContextMenu(QPoint)));

    connect(m_ui->tabWidget, SIGNAL(tabNameChanged()),
            SLOT(updateWindowTitle()));
    connect(m_ui->tabWidget, SIGNAL(currentChanged(int)),
            SLOT(updateWindowTitle()));
    connect(m_ui->tabWidget, SIGNAL(currentChanged(int)),
            SLOT(databaseTabChanged(int)));
    connect(m_ui->tabWidget, SIGNAL(currentChanged(int)),
            SLOT(setMenuActionState()));
    connect(m_ui->stackedWidget, SIGNAL(currentChanged(int)), SLOT(setMenuActionState()));
    connect(m_ui->stackedWidget, SIGNAL(currentChanged(int)), SLOT(updateWindowTitle()));
    connect(m_ui->settingsWidget, SIGNAL(editFinished(bool)), SLOT(switchToDatabases()));
    connect(m_ui->settingsWidget, SIGNAL(accepted()), SLOT(applySettingsChanges()));

    connect(m_ui->actionDatabaseNew, SIGNAL(triggered()), m_ui->tabWidget,
            SLOT(newDatabase()));
    connect(m_ui->actionDatabaseOpen, SIGNAL(triggered()), m_ui->tabWidget,
            SLOT(openDatabase()));
    connect(m_ui->actionDatabaseSave, SIGNAL(triggered()), m_ui->tabWidget,
            SLOT(saveDatabase()));
    connect(m_ui->actionDatabaseSaveAs, SIGNAL(triggered()), m_ui->tabWidget,
            SLOT(saveDatabaseAs()));
    connect(m_ui->actionDatabaseClose, SIGNAL(triggered()), m_ui->tabWidget,
            SLOT(closeDatabase()));
    connect(m_ui->actionChangeMasterKey, SIGNAL(triggered()), m_ui->tabWidget,
            SLOT(changeMasterKey()));
    connect(m_ui->actionChangeDatabaseSettings, SIGNAL(triggered()), m_ui->tabWidget,
            SLOT(changeDatabaseSettings()));
    connect(m_ui->actionImportKeePass1, SIGNAL(triggered()), m_ui->tabWidget,
            SLOT(importKeePass1Database()));
    connect(m_ui->actionLockDatabases, SIGNAL(triggered()), m_ui->tabWidget,
            SLOT(lockDatabases()));
    connect(m_ui->actionQuit, SIGNAL(triggered()), SLOT(close()));

    m_actionMultiplexer.connect(m_ui->actionEntryNew, SIGNAL(triggered()),
            SLOT(createEntry()));
    m_actionMultiplexer.connect(m_ui->actionEntryClone, SIGNAL(triggered()),
            SLOT(cloneEntry()));
    m_actionMultiplexer.connect(m_ui->actionEntryEdit, SIGNAL(triggered()),
            SLOT(switchToEntryEdit()));
    m_actionMultiplexer.connect(m_ui->actionEntryDelete, SIGNAL(triggered()),
            SLOT(deleteEntries()));

    m_actionMultiplexer.connect(m_ui->actionEntryCopyTitle, SIGNAL(triggered()),
            SLOT(copyTitle()));
    m_actionMultiplexer.connect(m_ui->actionEntryCopyUsername, SIGNAL(triggered()),
            SLOT(copyUsername()));
    m_actionMultiplexer.connect(m_ui->actionEntryCopyPassword, SIGNAL(triggered()),
            SLOT(copyPassword()));
    m_actionMultiplexer.connect(m_ui->actionEntryCopyURL, SIGNAL(triggered()),
            SLOT(copyURL()));
    m_actionMultiplexer.connect(m_ui->actionEntryCopyNotes, SIGNAL(triggered()),
            SLOT(copyNotes()));
    m_actionMultiplexer.connect(m_ui->actionEntryAutoType, SIGNAL(triggered()),
            SLOT(performAutoType()));
    m_actionMultiplexer.connect(m_ui->actionEntryOpenUrl, SIGNAL(triggered()),
            SLOT(openUrl()));

    m_actionMultiplexer.connect(m_ui->actionGroupNew, SIGNAL(triggered()),
            SLOT(createGroup()));
    m_actionMultiplexer.connect(m_ui->actionGroupEdit, SIGNAL(triggered()),
            SLOT(switchToGroupEdit()));
    m_actionMultiplexer.connect(m_ui->actionGroupDelete, SIGNAL(triggered()),
            SLOT(deleteGroup()));

    connect(m_ui->actionSettings, SIGNAL(triggered()), SLOT(switchToSettings()));

    connect(m_ui->actionAbout, SIGNAL(triggered()), SLOT(showAboutDialog()));

    m_ui->searchField->setPlaceholderText(tr("Type to search"));
    m_ui->searchField->setEnabled(false);
    m_ui->toolBar->addWidget(m_ui->searchPanel);
    m_actionMultiplexer.connect(m_ui->searchField, SIGNAL(textChanged(QString)),
                                SLOT(search(QString)));
    QMenu* searchMenu = new QMenu(this);
    searchMenu->addAction(m_ui->actionFindCaseSensitive);
    searchMenu->addSeparator();
    searchMenu->addAction(m_ui->actionFindCurrentGroup);
    searchMenu->addAction(m_ui->actionFindRootGroup);
    m_ui->searchField->setMenu(searchMenu);
    QActionGroup* group = new QActionGroup(this);
    group->addAction(m_ui->actionFindCurrentGroup);
    group->addAction(m_ui->actionFindRootGroup);
    m_actionMultiplexer.connect(m_ui->actionFindCaseSensitive, SIGNAL(toggled(bool)),
                                SLOT(setCaseSensitiveSearch(bool)));
    m_actionMultiplexer.connect(m_ui->actionFindRootGroup, SIGNAL(toggled(bool)),
                                SLOT(setAllGroupsSearch(bool)));

    m_ui->tabWidget->reopenLastDatabases();
}

MainWindow::~MainWindow()
{
}

void MainWindow::updateLastDatabasesMenu()
{
    m_ui->menuRecentDatabases->clear();

    QStringList lastDatabases = config()->get("LastDatabases", QVariant()).toStringList();
    Q_FOREACH (const QString& database, lastDatabases) {
        QAction* action = m_ui->menuRecentDatabases->addAction(database);
        m_lastDatabasesActions->addAction(action);
    }
    m_ui->menuRecentDatabases->addSeparator();
    m_ui->menuRecentDatabases->addAction(m_clearHistoryAction);
}

void MainWindow::updateCopyAttributesMenu()
{
    DatabaseWidget* dbWidget = m_ui->tabWidget->currentDatabaseWidget();
    if (!dbWidget) {
        return;
    }
    if (!dbWidget->entryView()->isSingleEntrySelected()) {
        return;
    }

    QList<QAction*> actions = m_ui->menuEntryCopyAttribute->actions();
    for (int i = EntryAttributes::DefaultAttributes.size() + 1; i < actions.size(); i++) {
        delete actions[i];
    }

    Entry* entry = dbWidget->entryView()->currentEntry();

    Q_FOREACH (const QString& key, entry->attributes()->customKeys()) {
        QAction* action = m_ui->menuEntryCopyAttribute->addAction(key);
        m_copyAdditionalAttributeActions->addAction(action);
    }
}

void MainWindow::openRecentDatabase(QAction* action)
{
    openDatabase(action->text());
}

void MainWindow::clearLastDatabases()
{
    config()->set("LastDatabases", QVariant());
}

void MainWindow::changeEvent(QEvent *e)
{
    QMainWindow::changeEvent(e);
    if (e->type() == QEvent::ActivationChange) {
        if (isActiveWindow())
            m_ui->tabWidget->checkReloadDatabases();
    }
}

void MainWindow::openDatabase(const QString& fileName, const QString& pw, const QString& keyFile)
{
    m_ui->tabWidget->openDatabase(fileName, pw, keyFile);
}

void MainWindow::updateSearchField(DatabaseWidget* dbWidget)
{
    bool enabled = dbWidget != NULL;

    m_ui->actionFindCaseSensitive->setChecked(enabled && dbWidget->caseSensitiveSearch());

    m_ui->actionFindCurrentGroup->setEnabled(enabled && dbWidget->canChooseSearchScope());
    m_ui->actionFindRootGroup->setEnabled(enabled && dbWidget->canChooseSearchScope());
    if (enabled && dbWidget->isAllGroupsSearch())
        m_ui->actionFindRootGroup->setChecked(true);
    else
        m_ui->actionFindCurrentGroup->setChecked(true);

    m_ui->searchField->setEnabled(enabled);
    if (enabled && dbWidget->isInSearchMode())
        m_ui->searchField->setText(dbWidget->searchText());
    else
        m_ui->searchField->clear();
}

void MainWindow::setMenuActionState(DatabaseWidget::Mode mode)
{
    bool inDatabaseTabWidget = (m_ui->stackedWidget->currentIndex() == 0);
    bool inWelcomeWidget = (m_ui->stackedWidget->currentIndex() == 2);

    if (inDatabaseTabWidget && m_ui->tabWidget->currentIndex() != -1) {
        DatabaseWidget* dbWidget = m_ui->tabWidget->currentDatabaseWidget();
        Q_ASSERT(dbWidget);

        if (mode == DatabaseWidget::None) {
            mode = dbWidget->currentMode();
        }

        switch (mode) {
        case DatabaseWidget::ViewMode: {
            bool inSearch = dbWidget->isInSearchMode();
            bool singleEntrySelected = dbWidget->entryView()->isSingleEntrySelected();
            bool entriesSelected = !dbWidget->entryView()->selectionModel()->selectedRows().isEmpty();
            bool groupSelected = dbWidget->groupView()->currentGroup();

            m_ui->actionEntryNew->setEnabled(!inSearch);
            m_ui->actionEntryClone->setEnabled(singleEntrySelected && !inSearch);
            m_ui->actionEntryEdit->setEnabled(singleEntrySelected);
            m_ui->actionEntryDelete->setEnabled(entriesSelected);
            m_ui->actionEntryCopyTitle->setEnabled(singleEntrySelected);
            m_ui->actionEntryCopyUsername->setEnabled(singleEntrySelected);
            m_ui->actionEntryCopyPassword->setEnabled(singleEntrySelected);
            m_ui->actionEntryCopyURL->setEnabled(singleEntrySelected);
            m_ui->actionEntryCopyNotes->setEnabled(singleEntrySelected);
            m_ui->menuEntryCopyAttribute->setEnabled(singleEntrySelected);
            m_ui->actionEntryAutoType->setEnabled(singleEntrySelected);
            m_ui->actionEntryOpenUrl->setEnabled(singleEntrySelected);
            m_ui->actionGroupNew->setEnabled(groupSelected);
            m_ui->actionGroupEdit->setEnabled(groupSelected);
            m_ui->actionGroupDelete->setEnabled(groupSelected && dbWidget->canDeleteCurrentGoup());
            updateSearchField(dbWidget);
            m_ui->actionChangeMasterKey->setEnabled(true);
            m_ui->actionChangeDatabaseSettings->setEnabled(true);
            m_ui->actionDatabaseSave->setEnabled(true);
            m_ui->actionDatabaseSaveAs->setEnabled(true);
            break;
        }
        case DatabaseWidget::EditMode:
        case DatabaseWidget::LockedMode:
            Q_FOREACH (QAction* action, m_ui->menuEntries->actions()) {
                action->setEnabled(false);
            }

            Q_FOREACH (QAction* action, m_ui->menuGroups->actions()) {
                action->setEnabled(false);
            }
            m_ui->menuEntryCopyAttribute->setEnabled(false);

            updateSearchField();
            m_ui->actionChangeMasterKey->setEnabled(false);
            m_ui->actionChangeDatabaseSettings->setEnabled(false);
            m_ui->actionDatabaseSave->setEnabled(false);
            m_ui->actionDatabaseSaveAs->setEnabled(false);
            break;
        default:
            Q_ASSERT(false);
        }
        m_ui->actionDatabaseClose->setEnabled(true);
    }
    else {
        Q_FOREACH (QAction* action, m_ui->menuEntries->actions()) {
            action->setEnabled(false);
        }

        Q_FOREACH (QAction* action, m_ui->menuGroups->actions()) {
            action->setEnabled(false);
        }
        m_ui->menuEntryCopyAttribute->setEnabled(false);

        updateSearchField();
        m_ui->actionChangeMasterKey->setEnabled(false);
        m_ui->actionChangeDatabaseSettings->setEnabled(false);
        m_ui->actionDatabaseSave->setEnabled(false);
        m_ui->actionDatabaseSaveAs->setEnabled(false);

        m_ui->actionDatabaseClose->setEnabled(false);
    }

    bool inDatabaseTabWidgetOrWelcomeWidget = inDatabaseTabWidget || inWelcomeWidget;
    m_ui->actionDatabaseNew->setEnabled(inDatabaseTabWidgetOrWelcomeWidget);
    m_ui->actionDatabaseOpen->setEnabled(inDatabaseTabWidgetOrWelcomeWidget);
    m_ui->menuRecentDatabases->setEnabled(inDatabaseTabWidgetOrWelcomeWidget);
    m_ui->actionImportKeePass1->setEnabled(inDatabaseTabWidgetOrWelcomeWidget);

    m_ui->actionLockDatabases->setEnabled(m_ui->tabWidget->hasLockableDatabases());
}

void MainWindow::updateWindowTitle()
{
    QString customWindowTitlePart;
    int stackedWidgetIndex = m_ui->stackedWidget->currentIndex();
    int tabWidgetIndex = m_ui->tabWidget->currentIndex();
    if (stackedWidgetIndex == 0 && tabWidgetIndex != -1) {
        customWindowTitlePart = m_ui->tabWidget->tabText(tabWidgetIndex);
        if (m_ui->tabWidget->readOnly(tabWidgetIndex)) {
            customWindowTitlePart.append(QString(" [%1]").arg(tr("read-only")));
        }
    } else if (stackedWidgetIndex == 1) {
        customWindowTitlePart = tr("Settings");
    }

    QString windowTitle;
    if (customWindowTitlePart.isEmpty()) {
        windowTitle = BaseWindowTitle;
    } else {
        windowTitle = QString("%1 - %2").arg(customWindowTitlePart, BaseWindowTitle);
    }

    setWindowTitle(windowTitle);
}

void MainWindow::showAboutDialog()
{
    AboutDialog* aboutDialog = new AboutDialog(this);
    aboutDialog->show();
}

void MainWindow::switchToDatabases()
{
    if (m_ui->tabWidget->currentIndex() == -1) {
        m_ui->stackedWidget->setCurrentIndex(2);
    }
    else {
        m_ui->stackedWidget->setCurrentIndex(0);
    }
}

void MainWindow::switchToSettings()
{
    m_ui->settingsWidget->loadSettings();
    m_ui->stackedWidget->setCurrentIndex(1);
}

void MainWindow::databaseTabChanged(int tabIndex)
{
    if (tabIndex != -1 && m_ui->stackedWidget->currentIndex() == 2) {
        m_ui->stackedWidget->setCurrentIndex(0);
    }
    else if (tabIndex == -1 && m_ui->stackedWidget->currentIndex() == 0) {
        m_ui->stackedWidget->setCurrentIndex(2);
    }

    m_actionMultiplexer.setCurrentObject(m_ui->tabWidget->currentDatabaseWidget());
}

void MainWindow::closeEvent(QCloseEvent* event)
{
    m_openDatabases.clear();
    bool openPreviousDatabasesOnStartup = config()->get("OpenPreviousDatabasesOnStartup").toBool();

    if (openPreviousDatabasesOnStartup) {
        connect(m_ui->tabWidget, SIGNAL(databaseWithFileClosed(QString)),
                this, SLOT(rememberOpenDatabases(QString)));
    }

    if (!m_ui->tabWidget->closeAllDatabases()) {
        event->ignore();
    }
    else {
        event->accept();
    }

    if (openPreviousDatabasesOnStartup) {
        disconnect(m_ui->tabWidget, SIGNAL(databaseWithFileClosed(QString)),
                   this, SLOT(rememberOpenDatabases(QString)));
        config()->set("LastOpenedDatabases", m_openDatabases);
    }
}

void MainWindow::showEntryContextMenu(const QPoint& globalPos)
{
    m_ui->menuEntries->popup(globalPos);
}

void MainWindow::showGroupContextMenu(const QPoint& globalPos)
{
    m_ui->menuGroups->popup(globalPos);
}

void MainWindow::saveToolbarState(bool value)
{
    config()->set("ShowToolbar", value);
}

void MainWindow::setToolbarIconSize(int size)
{
    config()->set("ToolbarIconSize", size);
    m_ui->toolBar->setIconSize(QSize(size, size));
    m_ui->actionToolbarIconSize16->setChecked(size == 16);
    m_ui->actionToolbarIconSize22->setChecked(size == 22);
    m_ui->actionToolbarIconSize28->setChecked(size == 28);
}

void MainWindow::setToolbarIconSize16()
{
    setToolbarIconSize(16);
}

void MainWindow::setToolbarIconSize22()
{
    setToolbarIconSize(22);
}

void MainWindow::setToolbarIconSize28()
{
    setToolbarIconSize(28);
}

void MainWindow::setShortcut(QAction* action, QKeySequence::StandardKey standard, int fallback)
{
    if (!QKeySequence::keyBindings(standard).isEmpty()) {
        action->setShortcuts(standard);
    }
    else if (fallback != 0) {
        action->setShortcut(QKeySequence(fallback));
    }
}

void MainWindow::rememberOpenDatabases(const QString& filePath)
{
    m_openDatabases.append(filePath);
}

void MainWindow::applySettingsChanges()
{
    int timeout = config()->get("security/lockdatabaseidlesec").toInt() * 1000;
    if (timeout <= 0) {
        timeout = 60;
    }

    m_inactivityTimer->setInactivityTimeout(timeout);
    if (config()->get("security/lockdatabaseidle").toBool()) {
        m_inactivityTimer->activate();
    }
    else {
        m_inactivityTimer->deactivate();
    }
}<|MERGE_RESOLUTION|>--- conflicted
+++ resolved
@@ -18,14 +18,9 @@
 #include "MainWindow.h"
 #include "ui_MainWindow.h"
 
-<<<<<<< HEAD
 #include <QCloseEvent>
 #include <QShortcut>
-=======
-#include <QtGui/QCloseEvent>
-#include <QtGui/QShortcut>
 #include <QtGui/QLineEdit>
->>>>>>> 41be9e81
 
 #include "autotype/AutoType.h"
 #include "core/Config.h"
@@ -267,8 +262,6 @@
                                 SLOT(setCaseSensitiveSearch(bool)));
     m_actionMultiplexer.connect(m_ui->actionFindRootGroup, SIGNAL(toggled(bool)),
                                 SLOT(setAllGroupsSearch(bool)));
-
-    m_ui->tabWidget->reopenLastDatabases();
 }
 
 MainWindow::~MainWindow()
