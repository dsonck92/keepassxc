/*
 *  Copyright (C) 2012 Felix Geyer <debfx@fobos.de>
 *
 *  This program is free software: you can redistribute it and/or modify
 *  it under the terms of the GNU General Public License as published by
 *  the Free Software Foundation, either version 2 or (at your option)
 *  version 3 of the License.
 *
 *  This program is distributed in the hope that it will be useful,
 *  but WITHOUT ANY WARRANTY; without even the implied warranty of
 *  MERCHANTABILITY or FITNESS FOR A PARTICULAR PURPOSE.  See the
 *  GNU General Public License for more details.
 *
 *  You should have received a copy of the GNU General Public License
 *  along with this program.  If not, see <http://www.gnu.org/licenses/>.
 */

#include "SettingsWidget.h"
#include "ui_SettingsWidgetGeneral.h"
#include "ui_SettingsWidgetSecurity.h"

#include "autotype/AutoType.h"
#include "core/Config.h"

class SettingsWidget::ExtraPage
{
public:
    ExtraPage(ISettingsPage* page, QWidget* widget): settingsPage(page), widget(widget)
    {}

    void loadSettings() const
    {
        settingsPage->loadSettings(widget);
    }

    void saveSettings() const
    {
        settingsPage->saveSettings(widget);
    }

private:
    QSharedPointer<ISettingsPage> settingsPage;
    QWidget*                      widget;
};

SettingsWidget::SettingsWidget(QWidget* parent)
    : EditWidget(parent)
    , m_secWidget(new QWidget())
    , m_generalWidget(new QWidget())
    , m_secUi(new Ui::SettingsWidgetSecurity())
    , m_generalUi(new Ui::SettingsWidgetGeneral())
    , m_globalAutoTypeKey(static_cast<Qt::Key>(0))
    , m_globalAutoTypeModifiers(Qt::NoModifier)
{
    setHeadline(tr("Application Settings"));

    m_secUi->setupUi(m_secWidget);
    m_generalUi->setupUi(m_generalWidget);
    add(tr("General"), m_generalWidget);
    add(tr("Security"), m_secWidget);

    m_generalUi->autoTypeShortcutWidget->setVisible(autoType()->isAvailable());
    m_generalUi->autoTypeShortcutLabel->setVisible(autoType()->isAvailable());

    connect(this, SIGNAL(accepted()), SLOT(saveSettings()));
    connect(this, SIGNAL(rejected()), SLOT(reject()));

    connect(m_generalUi->autoSaveAfterEveryChangeCheckBox, SIGNAL(toggled(bool)),
            this, SLOT(enableAutoSaveOnExit(bool)));

    connect(m_secUi->clearClipboardCheckBox, SIGNAL(toggled(bool)),
            m_secUi->clearClipboardSpinBox, SLOT(setEnabled(bool)));
    connect(m_secUi->lockDatabaseIdleCheckBox, SIGNAL(toggled(bool)),
            m_secUi->lockDatabaseIdleSpinBox, SLOT(setEnabled(bool)));
}

SettingsWidget::~SettingsWidget()
{
}

void SettingsWidget::addSettingsPage(ISettingsPage *page)
{
    QWidget * widget = page->createWidget();
    widget->setParent(this);
    m_extraPages.append(ExtraPage(page, widget));
    add(page->name(), widget);
}

void SettingsWidget::loadSettings()
{
    m_generalUi->rememberLastDatabasesCheckBox->setChecked(config()->get("RememberLastDatabases").toBool());
    m_generalUi->openPreviousDatabasesOnStartupCheckBox->setChecked(
        config()->get("OpenPreviousDatabasesOnStartup").toBool());
    m_generalUi->modifiedExpandedChangedCheckBox->setChecked(config()->get("ModifiedOnExpandedStateChanges").toBool());
    m_generalUi->autoSaveAfterEveryChangeCheckBox->setChecked(config()->get("AutoSaveAfterEveryChange").toBool());
    m_generalUi->autoSaveOnExitCheckBox->setChecked(config()->get("AutoSaveOnExit").toBool());
    m_generalUi->minimizeOnCopyCheckBox->setChecked(config()->get("MinimizeOnCopy").toBool());
<<<<<<< HEAD
    m_generalUi->useGroupIconOnEntryCreationCheckBox->setChecked(config()->get("UseGroupIconOnEntryCreation").toBool());
=======
    m_generalUi->reloadBehavior->setCurrentIndex(config()->get("ReloadBehavior").toInt());
>>>>>>> e2d446e4

    if (autoType()->isAvailable()) {
        m_globalAutoTypeKey = static_cast<Qt::Key>(config()->get("GlobalAutoTypeKey").toInt());
        m_globalAutoTypeModifiers = static_cast<Qt::KeyboardModifiers>(config()->get("GlobalAutoTypeModifiers").toInt());
        if (m_globalAutoTypeKey > 0 && m_globalAutoTypeModifiers > 0) {
            m_generalUi->autoTypeShortcutWidget->setShortcut(m_globalAutoTypeKey, m_globalAutoTypeModifiers);
        }
    }

    m_secUi->clearClipboardCheckBox->setChecked(config()->get("security/clearclipboard").toBool());
    m_secUi->clearClipboardSpinBox->setValue(config()->get("security/clearclipboardtimeout").toInt());

    m_secUi->lockDatabaseIdleCheckBox->setChecked(config()->get("security/lockdatabaseidle").toBool());
    m_secUi->lockDatabaseIdleSpinBox->setValue(config()->get("security/lockdatabaseidlesec").toInt());

    m_secUi->passwordCleartextCheckBox->setChecked(config()->get("security/passwordscleartext").toBool());

<<<<<<< HEAD
    m_secUi->autoTypeAskCheckBox->setChecked(config()->get("security/autotypeask").toBool());
=======
    Q_FOREACH (const ExtraPage& page, m_extraPages)
        page.loadSettings();
>>>>>>> e2d446e4

    setCurrentRow(0);
}

void SettingsWidget::saveSettings()
{
    config()->set("RememberLastDatabases", m_generalUi->rememberLastDatabasesCheckBox->isChecked());
    config()->set("OpenPreviousDatabasesOnStartup",
                  m_generalUi->openPreviousDatabasesOnStartupCheckBox->isChecked());
    config()->set("ModifiedOnExpandedStateChanges",
                  m_generalUi->modifiedExpandedChangedCheckBox->isChecked());
    config()->set("AutoSaveAfterEveryChange",
                  m_generalUi->autoSaveAfterEveryChangeCheckBox->isChecked());
    config()->set("AutoSaveOnExit", m_generalUi->autoSaveOnExitCheckBox->isChecked());
    config()->set("MinimizeOnCopy", m_generalUi->minimizeOnCopyCheckBox->isChecked());
<<<<<<< HEAD
    config()->set("UseGroupIconOnEntryCreation",
                  m_generalUi->useGroupIconOnEntryCreationCheckBox->isChecked());
=======
    config()->set("ReloadBehavior", m_generalUi->reloadBehavior->currentIndex());
>>>>>>> e2d446e4
    if (autoType()->isAvailable()) {
        config()->set("GlobalAutoTypeKey", m_generalUi->autoTypeShortcutWidget->key());
        config()->set("GlobalAutoTypeModifiers",
                      static_cast<int>(m_generalUi->autoTypeShortcutWidget->modifiers()));
    }
    config()->set("security/clearclipboard", m_secUi->clearClipboardCheckBox->isChecked());
    config()->set("security/clearclipboardtimeout", m_secUi->clearClipboardSpinBox->value());

    config()->set("security/lockdatabaseidle", m_secUi->lockDatabaseIdleCheckBox->isChecked());
    config()->set("security/lockdatabaseidlesec", m_secUi->lockDatabaseIdleSpinBox->value());

    config()->set("security/passwordscleartext", m_secUi->passwordCleartextCheckBox->isChecked());

<<<<<<< HEAD
    config()->set("security/autotypeask", m_secUi->autoTypeAskCheckBox->isChecked());
=======
    Q_FOREACH (const ExtraPage& page, m_extraPages)
        page.saveSettings();
>>>>>>> e2d446e4

    Q_EMIT editFinished(true);
}

void SettingsWidget::reject()
{
    // register the old key again as it might have changed
    if (m_globalAutoTypeKey > 0 && m_globalAutoTypeModifiers > 0) {
        autoType()->registerGlobalShortcut(m_globalAutoTypeKey, m_globalAutoTypeModifiers);
    }

    Q_EMIT editFinished(false);
}

void SettingsWidget::enableAutoSaveOnExit(bool checked)
{
    m_generalUi->autoSaveOnExitCheckBox->setEnabled(!checked);
}<|MERGE_RESOLUTION|>--- conflicted
+++ resolved
@@ -95,11 +95,8 @@
     m_generalUi->autoSaveAfterEveryChangeCheckBox->setChecked(config()->get("AutoSaveAfterEveryChange").toBool());
     m_generalUi->autoSaveOnExitCheckBox->setChecked(config()->get("AutoSaveOnExit").toBool());
     m_generalUi->minimizeOnCopyCheckBox->setChecked(config()->get("MinimizeOnCopy").toBool());
-<<<<<<< HEAD
     m_generalUi->useGroupIconOnEntryCreationCheckBox->setChecked(config()->get("UseGroupIconOnEntryCreation").toBool());
-=======
     m_generalUi->reloadBehavior->setCurrentIndex(config()->get("ReloadBehavior").toInt());
->>>>>>> e2d446e4
 
     if (autoType()->isAvailable()) {
         m_globalAutoTypeKey = static_cast<Qt::Key>(config()->get("GlobalAutoTypeKey").toInt());
@@ -117,13 +114,9 @@
 
     m_secUi->passwordCleartextCheckBox->setChecked(config()->get("security/passwordscleartext").toBool());
 
-<<<<<<< HEAD
     m_secUi->autoTypeAskCheckBox->setChecked(config()->get("security/autotypeask").toBool());
-=======
     Q_FOREACH (const ExtraPage& page, m_extraPages)
         page.loadSettings();
->>>>>>> e2d446e4
-
     setCurrentRow(0);
 }
 
@@ -138,12 +131,9 @@
                   m_generalUi->autoSaveAfterEveryChangeCheckBox->isChecked());
     config()->set("AutoSaveOnExit", m_generalUi->autoSaveOnExitCheckBox->isChecked());
     config()->set("MinimizeOnCopy", m_generalUi->minimizeOnCopyCheckBox->isChecked());
-<<<<<<< HEAD
     config()->set("UseGroupIconOnEntryCreation",
                   m_generalUi->useGroupIconOnEntryCreationCheckBox->isChecked());
-=======
     config()->set("ReloadBehavior", m_generalUi->reloadBehavior->currentIndex());
->>>>>>> e2d446e4
     if (autoType()->isAvailable()) {
         config()->set("GlobalAutoTypeKey", m_generalUi->autoTypeShortcutWidget->key());
         config()->set("GlobalAutoTypeModifiers",
@@ -157,12 +147,9 @@
 
     config()->set("security/passwordscleartext", m_secUi->passwordCleartextCheckBox->isChecked());
 
-<<<<<<< HEAD
     config()->set("security/autotypeask", m_secUi->autoTypeAskCheckBox->isChecked());
-=======
     Q_FOREACH (const ExtraPage& page, m_extraPages)
         page.saveSettings();
->>>>>>> e2d446e4
 
     Q_EMIT editFinished(true);
 }
