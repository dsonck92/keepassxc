/*
 *  Copyright (C) 2010 Felix Geyer <debfx@fobos.de>
 *
 *  This program is free software: you can redistribute it and/or modify
 *  it under the terms of the GNU General Public License as published by
 *  the Free Software Foundation, either version 2 or (at your option)
 *  version 3 of the License.
 *
 *  This program is distributed in the hope that it will be useful,
 *  but WITHOUT ANY WARRANTY; without even the implied warranty of
 *  MERCHANTABILITY or FITNESS FOR A PARTICULAR PURPOSE.  See the
 *  GNU General Public License for more details.
 *
 *  You should have received a copy of the GNU General Public License
 *  along with this program.  If not, see <http://www.gnu.org/licenses/>.
 */

#include "TimeInfo.h"

#include "core/Clock.h"
#include "core/Tools.h"

TimeInfo::TimeInfo()
    : m_expires(false)
    , m_usageCount(0)
{
    QDateTime now = Clock::currentDateTimeUtc();
    m_lastModificationTime = now;
    m_creationTime = now;
    m_lastAccessTime = now;
    m_expiryTime = now;
    m_locationChanged = now;
}

QDateTime TimeInfo::lastModificationTime(Precision precision) const
{
    return precision == High ? m_lastModificationTime : Clock::normalize(m_lastModificationTime);
}

QDateTime TimeInfo::creationTime(Precision precision) const
{
    return precision == High ? m_creationTime : Clock::normalize(m_creationTime);
}

QDateTime TimeInfo::lastAccessTime(Precision precision) const
{
    return precision == High ? m_lastAccessTime : Clock::normalize(m_lastAccessTime);
}

QDateTime TimeInfo::expiryTime(Precision precision) const
{
    return precision == High ? m_expiryTime : Clock::normalize(m_expiryTime);
}

bool TimeInfo::expires() const
{
    return m_expires;
}

int TimeInfo::usageCount() const
{
    return m_usageCount;
}

QDateTime TimeInfo::locationChanged(Precision precision) const
{
    return precision == High ? m_locationChanged : Clock::normalize(m_locationChanged);
}

void TimeInfo::setLastModificationTime(const QDateTime& dateTime)
{
    Q_ASSERT(dateTime.timeSpec() == Qt::UTC);
    m_lastModificationTime = dateTime;
}

void TimeInfo::setCreationTime(const QDateTime& dateTime)
{
    Q_ASSERT(dateTime.timeSpec() == Qt::UTC);
    m_creationTime = dateTime;
}

void TimeInfo::setLastAccessTime(const QDateTime& dateTime)
{
    Q_ASSERT(dateTime.timeSpec() == Qt::UTC);
    m_lastAccessTime = dateTime;
}

void TimeInfo::setExpiryTime(const QDateTime& dateTime)
{
    Q_ASSERT(dateTime.timeSpec() == Qt::UTC);
    m_expiryTime = dateTime;
}

void TimeInfo::setExpires(bool expires)
{
    m_expires = expires;
}

void TimeInfo::setUsageCount(int count)
{
    m_usageCount = count;
}

void TimeInfo::setLocationChanged(const QDateTime& dateTime)
{
    Q_ASSERT(dateTime.timeSpec() == Qt::UTC);
    m_locationChanged = dateTime;
}

bool TimeInfo::operator==(const TimeInfo& other) const
{
    return equals(other, CompareDefault);
}

bool TimeInfo::equals(const TimeInfo& other, CompareOptions options) const
{
    if (::compare(m_lastModificationTime, other.m_lastModificationTime, options) != 0) {
        return false;
    }
    if (::compare(m_creationTime, other.m_creationTime, options) != 0) {
        return false;
    }
<<<<<<< HEAD
    if (::compare(m_lastAccessTime, other.m_lastAccessTime, options | CompareRepresentsStatistic) != 0) {
=======
    if (::compare(!options.testFlag(CompareIgnoreStatistics), m_lastAccessTime, other.m_lastAccessTime, options) != 0) {
>>>>>>> 9ff7a52c
        return false;
    }
    if (::compare(m_expires, m_expiryTime, other.m_expires, other.expiryTime(), options) != 0) {
        return false;
    }
<<<<<<< HEAD
    if (::compare(m_usageCount, other.m_usageCount, options | CompareRepresentsStatistic) != 0) {
        return false;
    }
    if (::compare(m_locationChanged, other.m_locationChanged, options) != 0) {
=======
    if (::compare(!options.testFlag(CompareIgnoreStatistics), m_usageCount, other.m_usageCount, options) != 0) {
        return false;
    }
    if (::compare(!options.testFlag(CompareIgnoreLocation), m_locationChanged, other.m_locationChanged, options) != 0) {
>>>>>>> 9ff7a52c
        return false;
    }
    return true;
}<|MERGE_RESOLUTION|>--- conflicted
+++ resolved
@@ -32,24 +32,24 @@
     m_locationChanged = now;
 }
 
-QDateTime TimeInfo::lastModificationTime(Precision precision) const
+QDateTime TimeInfo::lastModificationTime() const
 {
-    return precision == High ? m_lastModificationTime : Clock::normalize(m_lastModificationTime);
+    return m_lastModificationTime;
 }
 
-QDateTime TimeInfo::creationTime(Precision precision) const
+QDateTime TimeInfo::creationTime() const
 {
-    return precision == High ? m_creationTime : Clock::normalize(m_creationTime);
+    return m_creationTime;
 }
 
-QDateTime TimeInfo::lastAccessTime(Precision precision) const
+QDateTime TimeInfo::lastAccessTime() const
 {
-    return precision == High ? m_lastAccessTime : Clock::normalize(m_lastAccessTime);
+    return m_lastAccessTime;
 }
 
-QDateTime TimeInfo::expiryTime(Precision precision) const
+QDateTime TimeInfo::expiryTime() const
 {
-    return precision == High ? m_expiryTime : Clock::normalize(m_expiryTime);
+    return m_expiryTime;
 }
 
 bool TimeInfo::expires() const
@@ -62,9 +62,9 @@
     return m_usageCount;
 }
 
-QDateTime TimeInfo::locationChanged(Precision precision) const
+QDateTime TimeInfo::locationChanged() const
 {
-    return precision == High ? m_locationChanged : Clock::normalize(m_locationChanged);
+    return m_locationChanged;
 }
 
 void TimeInfo::setLastModificationTime(const QDateTime& dateTime)
@@ -120,27 +120,16 @@
     if (::compare(m_creationTime, other.m_creationTime, options) != 0) {
         return false;
     }
-<<<<<<< HEAD
-    if (::compare(m_lastAccessTime, other.m_lastAccessTime, options | CompareRepresentsStatistic) != 0) {
-=======
     if (::compare(!options.testFlag(CompareIgnoreStatistics), m_lastAccessTime, other.m_lastAccessTime, options) != 0) {
->>>>>>> 9ff7a52c
         return false;
     }
     if (::compare(m_expires, m_expiryTime, other.m_expires, other.expiryTime(), options) != 0) {
         return false;
     }
-<<<<<<< HEAD
-    if (::compare(m_usageCount, other.m_usageCount, options | CompareRepresentsStatistic) != 0) {
-        return false;
-    }
-    if (::compare(m_locationChanged, other.m_locationChanged, options) != 0) {
-=======
     if (::compare(!options.testFlag(CompareIgnoreStatistics), m_usageCount, other.m_usageCount, options) != 0) {
         return false;
     }
     if (::compare(!options.testFlag(CompareIgnoreLocation), m_locationChanged, other.m_locationChanged, options) != 0) {
->>>>>>> 9ff7a52c
         return false;
     }
     return true;
