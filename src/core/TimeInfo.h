--- conflicted
+++ resolved
@@ -37,14 +37,7 @@
     QDateTime locationChanged() const;
 
     bool operator==(const TimeInfo& other) const;
-<<<<<<< HEAD
-    bool operator!=(const TimeInfo& other) const
-    {
-        return !this->operator==(other);
-    }
-=======
     bool operator!=(const TimeInfo& other) const;
->>>>>>> 8b518784
     bool equals(const TimeInfo& other, CompareItemOptions options = CompareItemDefault) const;
 
     void setLastModificationTime(const QDateTime& dateTime);
