--- conflicted
+++ resolved
@@ -92,14 +92,10 @@
     QList<DeletedObject> deletedObjects();
     const QList<DeletedObject>& deletedObjects() const;
     void addDeletedObject(const DeletedObject& delObj);
-<<<<<<< HEAD
-    void addDeletedObject(const Uuid& uuid);
-    bool containsDeletedObject(const Uuid& uuid) const;
-    bool containsDeletedObject(const DeletedObject& uuid) const;
+    void addDeletedObject(const QUuid& uuid);
+    bool containsDeletedObject(const QUuid& uuid) const;
+    bool containsDeletedObject(const DeletedObject& delObj) const;
     void setDeletedObjects(const QList<DeletedObject>& delObjs);
-=======
-    void addDeletedObject(const QUuid& uuid);
->>>>>>> 470a74ee
 
     const QUuid& cipher() const;
     Database::CompressionAlgorithm compressionAlgo() const;
@@ -128,7 +124,7 @@
     /**
      * Returns a unique id that is only valid as long as the Database exists.
      */
-    const QUuid& uuid();
+    const QUuid& uuid() const;
     bool changeKdf(QSharedPointer<Kdf> kdf);
 
     static Database* databaseByUuid(const QUuid& uuid);
