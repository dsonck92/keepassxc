/*
 *  Copyright (C) 2010 Felix Geyer <debfx@fobos.de>
 *  Copyright (C) 2017 KeePassXC Team <team@keepassxc.org>
 *
 *  This program is free software: you can redistribute it and/or modify
 *  it under the terms of the GNU General Public License as published by
 *  the Free Software Foundation, either version 2 or (at your option)
 *  version 3 of the License.
 *
 *  This program is distributed in the hope that it will be useful,
 *  but WITHOUT ANY WARRANTY; without even the implied warranty of
 *  MERCHANTABILITY or FITNESS FOR A PARTICULAR PURPOSE.  See the
 *  GNU General Public License for more details.
 *
 *  You should have received a copy of the GNU General Public License
 *  along with this program.  If not, see <http://www.gnu.org/licenses/>.
 */

#ifndef KEEPASSX_DATABASE_H
#define KEEPASSX_DATABASE_H

#include <QDateTime>
#include <QHash>
#include <QObject>

<<<<<<< HEAD
#include "config-keepassx.h"
#include "core/Uuid.h"
=======
>>>>>>> 6d9e6736
#include "crypto/kdf/Kdf.h"
#include "keys/CompositeKey.h"

class Entry;
enum class EntryReferenceType;
class Group;
class Metadata;
class QTimer;
class QIODevice;

struct DeletedObject
{
    QUuid uuid;
    QDateTime deletionTime;
    bool operator==(const DeletedObject& other) const
    {
        return uuid == other.uuid && deletionTime == other.deletionTime;
    }
};

Q_DECLARE_TYPEINFO(DeletedObject, Q_MOVABLE_TYPE);

class Database : public QObject
{
    Q_OBJECT

public:
    enum CompressionAlgorithm
    {
        CompressionNone = 0,
        CompressionGZip = 1
    };
    static const quint32 CompressionAlgorithmMax = CompressionGZip;

    struct DatabaseData
    {
        QUuid cipher;
        CompressionAlgorithm compressionAlgo;
        QByteArray transformedMasterKey;
        QSharedPointer<Kdf> kdf;
        CompositeKey key;
        bool hasKey;
        QByteArray masterSeed;
        QByteArray challengeResponseKey;
        QVariantMap publicCustomData;
    };

    Database();
    ~Database() override;
    Group* rootGroup();
    const Group* rootGroup() const;

    /**
     * Sets group as the root group and takes ownership of it.
     * Warning: Be careful when calling this method as it doesn't
     *          emit any notifications so e.g. models aren't updated.
     *          The caller is responsible for cleaning up the previous
                root group.
     */
    void setRootGroup(Group* group);

    Metadata* metadata();
    const Metadata* metadata() const;
<<<<<<< HEAD

    Entry* resolveEntry(const Uuid& uuid) const;
=======
    Entry* resolveEntry(const QUuid& uuid);
>>>>>>> 6d9e6736
    Entry* resolveEntry(const QString& text, EntryReferenceType referenceType);
    Group* resolveGroup(const QUuid& uuid);
    QList<DeletedObject> deletedObjects();
    const QList<DeletedObject>& deletedObjects() const;
    void addDeletedObject(const DeletedObject& delObj);
    void addDeletedObject(const QUuid& uuid);
    bool containsDeletedObject(const QUuid& uuid) const;
    bool containsDeletedObject(const DeletedObject& delObj) const;
    void setDeletedObjects(const QList<DeletedObject>& delObjs);

    const QUuid& cipher() const;
    Database::CompressionAlgorithm compressionAlgo() const;
    QSharedPointer<Kdf> kdf() const;
    QByteArray transformedMasterKey() const;
    const CompositeKey& key() const;
    QByteArray challengeResponseKey() const;
    bool challengeMasterSeed(const QByteArray& masterSeed);

    void setCipher(const QUuid& cipher);
    void setCompressionAlgo(Database::CompressionAlgorithm algo);
    void setKdf(QSharedPointer<Kdf> kdf);
    bool setKey(const CompositeKey& key, bool updateChangedTime = true, bool updateTransformSalt = false);
    bool hasKey() const;
    bool verifyKey(const CompositeKey& key) const;
    QVariantMap& publicCustomData();
    const QVariantMap& publicCustomData() const;
    void setPublicCustomData(const QVariantMap& customData);
    void recycleEntry(Entry* entry);
    void recycleGroup(Group* group);
    void emptyRecycleBin();
    void setEmitModified(bool value);
    void markAsModified();
    QString saveToFile(QString filePath, bool atomic = true, bool backup = false);

    /**
     * Returns a unique id that is only valid as long as the Database exists.
     */
    const QUuid& uuid() const;
    bool changeKdf(QSharedPointer<Kdf> kdf);

    static Database* databaseByUuid(const QUuid& uuid);
    static Database* openDatabaseFile(QString fileName, CompositeKey key);
    static Database* unlockFromStdin(QString databaseFilename, QString keyFilename = QString(""));

signals:
    void groupDataChanged(Group* group);
    void groupAboutToAdd(Group* group, int index);
    void groupAdded();
    void groupAboutToRemove(Group* group);
    void groupRemoved();
    void groupAboutToMove(Group* group, Group* toGroup, int index);
    void groupMoved();
    void nameTextChanged();
    void modified();
    void modifiedImmediate();

private slots:
    void startModifiedTimer();

private:
<<<<<<< HEAD
    Entry* findEntryRecursive(const Uuid& uuid, Group* group) const;
=======
    Entry* findEntryRecursive(const QUuid& uuid, Group* group);
>>>>>>> 6d9e6736
    Entry* findEntryRecursive(const QString& text, EntryReferenceType referenceType, Group* group);
    Group* findGroupRecursive(const QUuid& uuid, Group* group);

    void createRecycleBin();
    QString writeDatabase(QIODevice* device);
    bool backupDatabase(QString filePath);

    Metadata* const m_metadata;
    Group* m_rootGroup;
    QList<DeletedObject> m_deletedObjects;
    QTimer* m_timer;
    DatabaseData m_data;
    bool m_emitModified;

    QUuid m_uuid;
    static QHash<QUuid, Database*> m_uuidMap;
};

#endif // KEEPASSX_DATABASE_H<|MERGE_RESOLUTION|>--- conflicted
+++ resolved
@@ -23,11 +23,7 @@
 #include <QHash>
 #include <QObject>
 
-<<<<<<< HEAD
 #include "config-keepassx.h"
-#include "core/Uuid.h"
-=======
->>>>>>> 6d9e6736
 #include "crypto/kdf/Kdf.h"
 #include "keys/CompositeKey.h"
 
@@ -91,12 +87,7 @@
 
     Metadata* metadata();
     const Metadata* metadata() const;
-<<<<<<< HEAD
-
-    Entry* resolveEntry(const Uuid& uuid) const;
-=======
-    Entry* resolveEntry(const QUuid& uuid);
->>>>>>> 6d9e6736
+    Entry* resolveEntry(const QUuid& uuid) const;
     Entry* resolveEntry(const QString& text, EntryReferenceType referenceType);
     Group* resolveGroup(const QUuid& uuid);
     QList<DeletedObject> deletedObjects();
@@ -157,11 +148,7 @@
     void startModifiedTimer();
 
 private:
-<<<<<<< HEAD
-    Entry* findEntryRecursive(const Uuid& uuid, Group* group) const;
-=======
-    Entry* findEntryRecursive(const QUuid& uuid, Group* group);
->>>>>>> 6d9e6736
+    Entry* findEntryRecursive(const QUuid& uuid, Group* group) const;
     Entry* findEntryRecursive(const QString& text, EntryReferenceType referenceType, Group* group);
     Group* findGroupRecursive(const QUuid& uuid, Group* group);
 
