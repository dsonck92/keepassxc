--- conflicted
+++ resolved
@@ -24,6 +24,7 @@
 #include <QTemporaryFile>
 #include <QTextStream>
 #include <QTimer>
+#include <QXmlStreamReader>
 
 #include "cli/Utils.h"
 #include "core/Clock.h"
@@ -100,11 +101,7 @@
     return m_metadata;
 }
 
-<<<<<<< HEAD
-Entry* Database::resolveEntry(const Uuid& uuid) const
-=======
-Entry* Database::resolveEntry(const QUuid& uuid)
->>>>>>> 6d9e6736
+Entry* Database::resolveEntry(const QUuid& uuid) const
 {
     return findEntryRecursive(uuid, m_rootGroup);
 }
@@ -114,11 +111,7 @@
     return findEntryRecursive(text, referenceType, m_rootGroup);
 }
 
-<<<<<<< HEAD
-Entry* Database::findEntryRecursive(const Uuid& uuid, Group* group) const
-=======
-Entry* Database::findEntryRecursive(const QUuid& uuid, Group* group)
->>>>>>> 6d9e6736
+Entry* Database::findEntryRecursive(const QUuid& uuid, Group* group) const
 {
     const QList<Entry*> entryList = group->entries();
     for (Entry* entry : entryList) {
