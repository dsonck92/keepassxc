/*
 *  Copyright (C) 2017 Weslly Honorato <﻿weslly@protonmail.com>
 *  Copyright (C) 2017 KeePassXC Team <team@keepassxc.org>
 *
 *  This program is free software: you can redistribute it and/or modify
 *  it under the terms of the GNU General Public License as published by
 *  the Free Software Foundation, either version 2 or (at your option)
 *  version 3 of the License.
 *
 *  This program is distributed in the hope that it will be useful,
 *  but WITHOUT ANY WARRANTY; without even the implied warranty of
 *  MERCHANTABILITY or FITNESS FOR A PARTICULAR PURPOSE.  See the
 *  GNU General Public License for more details.
 *
 *  You should have received a copy of the GNU General Public License
 *  along with this program.  If not, see <http://www.gnu.org/licenses/>.
 */

#include "totp.h"
#include "core/Base32.h"
<<<<<<< HEAD
#include <cmath>
#include <QtEndian>
#include <QRegExp>
#include <QDateTime>
=======
>>>>>>> e2c6f501
#include <QCryptographicHash>
#include <QDateTime>
#include <QMessageAuthenticationCode>
#include <QRegExp>
#include <QUrl>
#include <QUrlQuery>
#include <QVariant>
#include <QtEndian>
#include <cmath>

const quint8 QTotp::defaultStep = 30;
const quint8 QTotp::defaultDigits = 6;

QTotp::QTotp()
{
}

QString QTotp::parseOtpString(QString key, quint8& digits, quint8& step)
{
    QUrl url(key);

    QString seed;
    uint q_digits, q_step;

    // Default OTP url format
    if (url.isValid() && url.scheme() == "otpauth") {
        QUrlQuery query(url);

        seed = query.queryItemValue("secret");

        q_digits = query.queryItemValue("digits").toUInt();
        if (q_digits == 6 || q_digits == 8) {
            digits = q_digits;
        }

        q_step = query.queryItemValue("period").toUInt();
        if (q_step > 0 && q_step <= 60) {
            step = q_step;
        }

    } else {
        // Compatibility with "KeeOtp" plugin string format
        QRegExp rx("key=(.+)", Qt::CaseInsensitive, QRegExp::RegExp);

        if (rx.exactMatch(key)) {
            QUrlQuery query(key);

            seed = query.queryItemValue("key");
            q_digits = query.queryItemValue("size").toUInt();
            if (q_digits == 6 || q_digits == 8) {
                digits = q_digits;
            }

            q_step = query.queryItemValue("step").toUInt();
            if (q_step > 0 && q_step <= 60) {
                step = q_step;
            }

        } else {
            seed = key;
        }
    }

    if (digits == 0) {
        digits = defaultDigits;
    }

    if (step == 0) {
        step = defaultStep;
    }

    return seed;
}

QString QTotp::generateTotp(const QByteArray key,
                            quint64 time,
                            const quint8 numDigits = defaultDigits,
                            const quint8 step = defaultStep)
{
    quint64 current = qToBigEndian(time / step);

<<<<<<< HEAD
    Optional<QByteArray> secret = Base32::decode(key);
    if (!secret.hasValue()) {
=======
    QVariant secret = Base32::decode(Base32::sanitizeInput(key));
    if (secret.isNull()) {
>>>>>>> e2c6f501
        return "Invalid TOTP secret key";
    }

    QMessageAuthenticationCode code(QCryptographicHash::Sha1);
<<<<<<< HEAD
    code.setKey(secret.valueOr(""));
=======
    code.setKey(secret.toByteArray());
>>>>>>> e2c6f501
    code.addData(QByteArray(reinterpret_cast<char*>(&current), sizeof(current)));
    QByteArray hmac = code.result();

    int offset = (hmac[hmac.length() - 1] & 0xf);

    // clang-format off
    int binary =
            ((hmac[offset] & 0x7f) << 24)
            | ((hmac[offset + 1] & 0xff) << 16)
            | ((hmac[offset + 2] & 0xff) << 8)
            | (hmac[offset + 3] & 0xff);
    // clang-format on

    quint32 digitsPower = pow(10, numDigits);

    quint64 password = binary % digitsPower;
    return QString("%1").arg(password, numDigits, 10, QChar('0'));
}

// See: https://github.com/google/google-authenticator/wiki/Key-Uri-Format
QUrl QTotp::generateOtpString(const QString& secret,
                              const QString& type,
                              const QString& issuer,
                              const QString& username,
                              const QString& algorithm,
                              const quint8& digits,
                              const quint8& step)
{
    QUrl keyUri;
    keyUri.setScheme("otpauth");
    keyUri.setHost(type);
    keyUri.setPath(QString("/%1:%2").arg(issuer).arg(username));
    QUrlQuery parameters;
    parameters.addQueryItem("secret", secret);
    parameters.addQueryItem("issuer", issuer);
    parameters.addQueryItem("algorithm", algorithm);
    parameters.addQueryItem("digits", QString::number(digits));
    parameters.addQueryItem("period", QString::number(step));
    keyUri.setQuery(parameters);

    return keyUri;
}<|MERGE_RESOLUTION|>--- conflicted
+++ resolved
@@ -18,13 +18,6 @@
 
 #include "totp.h"
 #include "core/Base32.h"
-<<<<<<< HEAD
-#include <cmath>
-#include <QtEndian>
-#include <QRegExp>
-#include <QDateTime>
-=======
->>>>>>> e2c6f501
 #include <QCryptographicHash>
 #include <QDateTime>
 #include <QMessageAuthenticationCode>
@@ -106,22 +99,13 @@
 {
     quint64 current = qToBigEndian(time / step);
 
-<<<<<<< HEAD
-    Optional<QByteArray> secret = Base32::decode(key);
-    if (!secret.hasValue()) {
-=======
     QVariant secret = Base32::decode(Base32::sanitizeInput(key));
     if (secret.isNull()) {
->>>>>>> e2c6f501
         return "Invalid TOTP secret key";
     }
 
     QMessageAuthenticationCode code(QCryptographicHash::Sha1);
-<<<<<<< HEAD
-    code.setKey(secret.valueOr(""));
-=======
     code.setKey(secret.toByteArray());
->>>>>>> e2c6f501
     code.addData(QByteArray(reinterpret_cast<char*>(&current), sizeof(current)));
     QByteArray hmac = code.result();
 
